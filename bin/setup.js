#!/usr/bin/env node

const fs = require('fs');
const path = require('path');
const inquirer = require('inquirer');
const chalk = require('chalk');

const TEMPLATES_DIR = path.join(__dirname, '..', 'templates');
const PROJECT_ROOT = process.cwd();
const PACKAGE_JSON = require('../package.json');

// Get the directory where the package is installed
const getPackageRoot = () => {
  return path.join(__dirname, '..');
};

// Parse command line arguments
<<<<<<< HEAD
const args = process.argv.slice(2);
const command = args[0];
const flags = args.filter(arg => arg.startsWith('-'));
const AUTO_YES = flags.includes('--yes') || flags.includes('-y');
const NO_CODEX_GUIDE = flags.includes('--no-codex-guide');

// Handle commands
if (command === '--version' || command === '-v') {
  console.log(`v${PACKAGE_JSON.version}`);
  process.exit(0);
}

if (command === '--help' || command === '-h') {
  printHelp();
  process.exit(0);
}

if (command === 'review') {
  handleReviewCommand(args.slice(1)).catch((error) => {
=======
const args = process.argv.slice(2);
const firstArg = args[0];
const flags = args.filter(arg => arg.startsWith('-'));
const positionals = args.filter(arg => !arg.startsWith('-'));
const command = positionals[0];
const commandIndex = typeof command === 'string' ? args.indexOf(command) : -1;
const AUTO_YES = flags.includes('--yes') || flags.includes('-y');

// Handle commands
if (firstArg === '--version' || firstArg === '-v') {
  console.log(`v${PACKAGE_JSON.version}`);
  process.exit(0);
}

if (firstArg === '--help' || firstArg === '-h') {
  printHelp();
  process.exit(0);
}

if (command === 'review') {
  const reviewArgs = commandIndex >= 0 ? args.slice(commandIndex + 1) : [];
  handleReviewCommand(reviewArgs).catch((error) => {
>>>>>>> c13dad45
    console.error(chalk.red('\n❌ Error during review:'), error);
    process.exit(1);
  });
} else if (command === 'commit-todo') {
  handleCommitTodoCommand().catch((error) => {
    console.error(chalk.red('\n❌ Error during todo commit:'), error);
    process.exit(1);
  });
} else if (command === 'init' || command === 'setup' || command === 'update' || !command) {
  const isUpdate = command === 'update';
  main(isUpdate, AUTO_YES).catch((error) => {
    console.error(chalk.red(`\n❌ Error during ${isUpdate ? 'update' : 'setup'}:`), error);
    process.exit(1);
  });
} else {
  console.log(chalk.red(`Unknown command: ${command}`));
  console.log(chalk.gray('Run "ai-dotfiles-manager --help" for usage information\n'));
  process.exit(1);
}

function printHelp() {
  console.log(chalk.blue.bold('\n🤖 AI Dotfiles Manager\n'));
  console.log(chalk.white('Usage:'));
  console.log(chalk.gray('  ai-dotfiles-manager [command] [options]\n'));
  console.log(chalk.white('Commands:'));
  console.log(chalk.gray('  setup, init       Set up AI configuration in current project (default)'));
  console.log(chalk.gray('  update            Update existing AI configuration with latest templates'));
  console.log(chalk.gray('  review [options]  Analyze codebase for Clean Architecture violations'));
  console.log(chalk.gray('  commit-todo       Enforce todo commit policy'));
  console.log(chalk.gray('  --version, -v     Show version number'));
  console.log(chalk.gray('  --help, -h        Show this help message\n'));
  console.log(chalk.white('Global Options:'));
  console.log(chalk.gray('  --yes, -y         Accept all defaults, skip interactive prompts'));
  console.log(chalk.gray('  --no-codex-guide  Skip generating Codex manifest/index and AGENTS guide block\n'));
  console.log(chalk.white('Review Options:'));
  console.log(chalk.gray('  --detailed        Show detailed information including info-level messages'));
  console.log(chalk.gray('  --json            Output results as JSON'));
  console.log(chalk.gray('  --fix             Auto-fix simple issues (not implemented yet)\n'));
  console.log(chalk.white('Examples:'));
  console.log(chalk.gray('  ai-dotfiles-manager setup           # Interactive setup wizard'));
  console.log(chalk.gray('  ai-dotfiles-manager setup --yes     # Non-interactive setup with defaults'));
  console.log(chalk.gray('  ai-dotfiles-manager update -y       # Non-interactive update'));
  console.log(chalk.gray('  ai-dotfiles-manager                 # Same as "ai-dotfiles-manager setup"'));
  console.log(chalk.gray('  ai-dotfiles-manager review          # Run code review'));
  console.log(chalk.gray('  ai-dotfiles-manager review --detailed   # Show all details'));
  console.log(chalk.gray('  ai-dotfiles-manager -v              # Show version\n'));
  console.log(chalk.white('Global Installation:'));
  console.log(chalk.gray('  npm install -g ai-dotfiles-manager\n'));
  console.log(chalk.white('Documentation:'));
  console.log(chalk.gray('  https://github.com/tony.casey/ai-dotfiles-manager\n'));
}

async function main(isUpdate = false, autoYes = false) {
  const action = isUpdate ? 'Update' : 'Setup';
  console.log(chalk.blue.bold(`\n🤖 AI Dotfiles Manager ${action}\n`));

  if (autoYes) {
    console.log(chalk.gray('Running in non-interactive mode (--yes flag)\n'));
  }

  if (isUpdate) {
    console.log(chalk.gray('Updating existing configuration with latest templates...\n'));
  }

  // Detect language
  const detectedLanguage = detectLanguage(PROJECT_ROOT);
  let language;

  if (detectedLanguage) {
    console.log(chalk.gray(`Detected language: ${detectedLanguage}\n`));

    if (autoYes) {
      language = detectedLanguage;
      console.log(chalk.gray(`Using detected language: ${detectedLanguage}\n`));
    } else {
      const { confirmLanguage } = await inquirer.prompt([
        {
          type: 'confirm',
          name: 'confirmLanguage',
          message: `Use ${detectedLanguage} for this project?`,
          default: true,
        },
      ]);

      if (confirmLanguage) {
        language = detectedLanguage;
      }
    }
  }

  if (!language) {
    if (autoYes) {
      // Default to typescript if no language detected and --yes flag
      language = 'typescript';
      console.log(chalk.gray('No language detected, defaulting to TypeScript\n'));
    } else {
      // Ask user to select language
      const { selectedLanguage } = await inquirer.prompt([
        {
          type: 'list',
          name: 'selectedLanguage',
          message: 'What language is your project?',
          choices: [
            { name: 'TypeScript', value: 'typescript' },
            { name: 'Python', value: 'python' },
            { name: 'JavaScript', value: 'javascript' },
          ],
        },
      ]);
      language = selectedLanguage;
    }
  }

  console.log('');

  // Ask which AI tools to configure
  let tools;

  if (autoYes) {
    // Default to Claude Code only with --yes flag
    tools = ['claude'];
    console.log(chalk.gray('Defaulting to Claude Code\n'));
  } else {
    const { tools: selectedTools } = await inquirer.prompt([
      {
        type: 'checkbox',
        name: 'tools',
        message: 'Which AI tools would you like to configure? (Space to select)',
        choices: [
          { name: '✨ Select All', value: 'all', checked: true },
          new inquirer.Separator(),
          { name: 'Claude Code', value: 'claude', checked: true },
          { name: 'Cursor', value: 'cursor', checked: false },
          { name: 'Kilo Code', value: 'kilo', checked: false },
          { name: 'Roo Code', value: 'roo', checked: false },
        ],
      },
    ]);

    // Handle "Select All" option
    if (selectedTools.includes('all')) {
      tools = ['claude', 'cursor', 'kilo', 'roo'];
      console.log(chalk.gray('\n  → All tools selected'));
    } else {
      tools = selectedTools;
    }

    if (tools.length === 0) {
      console.log(chalk.yellow('No tools selected. Exiting.'));
      return;
    }
  }

  console.log('');
  console.log(chalk.gray('Setting up with copied templates (customize via .local directories)...\n'));

  // Set up each selected tool with copied templates
  for (const tool of tools) {
    await setupTool(tool, language, autoYes);
  }

  // Set up .dev folder for developer workspace
  await setupDevFolder(language, isUpdate);

  // Set up centralized rules directory
  await setupCentralizedRules(language, isUpdate, autoYes);

  // Generate Codex manifest/index and session guide
  if (!NO_CODEX_GUIDE) {
    const discovered = discoverRuleFiles(language);
    await writeCodexManifestAndIndex(language, discovered);
    await setupCodexGuide(language, isUpdate, discovered);
  }

  // Set up TypeScript configuration files if TypeScript project
  if (language === 'typescript') {
    await setupTypeScriptConfig(isUpdate);
  }

  console.log(chalk.green.bold(`\n✅ ${isUpdate ? 'Update' : 'Setup'} complete!\n`));
  printNextSteps(tools, language, isUpdate);
}

function detectLanguage(projectRoot) {
  // Detect TypeScript
  if (fs.existsSync(path.join(projectRoot, 'tsconfig.json'))) {
    return 'typescript';
  }

  // Detect from package.json
  const packageJsonPath = path.join(projectRoot, 'package.json');
  if (fs.existsSync(packageJsonPath)) {
    try {
      const packageJson = JSON.parse(fs.readFileSync(packageJsonPath, 'utf-8'));
      if (packageJson.dependencies?.typescript || packageJson.devDependencies?.typescript) {
        return 'typescript';
      }
      // If no TypeScript, assume JavaScript
      return 'javascript';
    } catch (error) {
      // Ignore parse errors
    }
  }

  // Detect Python
  if (fs.existsSync(path.join(projectRoot, 'requirements.txt')) ||
      fs.existsSync(path.join(projectRoot, 'pyproject.toml')) ||
      fs.existsSync(path.join(projectRoot, 'setup.py')) ||
      fs.existsSync(path.join(projectRoot, 'Pipfile'))) {
    return 'python';
  }

  // Could not detect
  return null;
}

async function setupTool(tool, language, autoYes) {
  console.log(chalk.blue(`\n📦 Setting up ${tool}...`));

  if (tool === 'claude') {
    await setupClaude(language, autoYes);
  } else if (tool === 'cursor') {
    await setupCursor(language, autoYes);
  } else if (tool === 'kilo') {
    await setupKilo(language, autoYes);
  } else if (tool === 'roo') {
    await setupRoo(language, autoYes);
  }
}

async function handleExistingConfig(configDir, toolName, autoYes = false) {
  console.log(chalk.yellow(`\n  ⚠ Existing ${toolName} configuration detected`));

  let action;
  if (autoYes) {
    // Safe default for CI: preserve user files alongside shared rules
    action = 'migrate-preserve';
  } else {
    ({ action } = await inquirer.prompt([
      {
        type: 'list',
        name: 'action',
        message: `  How would you like to handle existing ${toolName} files?`,
        choices: [
          {
            name: 'Replace with new setup',
            value: 'replace',
            short: 'Replace'
          },
          {
            name: 'Migrate to .local/ (your files supersede shared rules)',
            value: 'migrate-supersede',
            short: 'Migrate (supersede)'
          },
          {
            name: 'Migrate to .local/ (preserved alongside shared rules)',
            value: 'migrate-preserve',
            short: 'Migrate (preserve)'
          },
          {
            name: 'Skip - keep existing configuration as-is',
            value: 'skip',
            short: 'Skip'
          }
        ],
        default: 'replace'
      }
    ]));
  }

  if (action === 'skip') {
    return 'skip';
  }

  if (action === 'replace') {
    // Remove old files
    const files = fs.readdirSync(configDir);
    for (const file of files) {
      const filePath = path.join(configDir, file);
      const stats = fs.statSync(filePath);
      if (stats.isDirectory()) {
        fs.rmSync(filePath, { recursive: true });
      } else {
        fs.unlinkSync(filePath);
      }
    }

    console.log(chalk.green(`  ✓ Removed existing files`));

    return 'replace';
  }

  if (action === 'migrate-supersede' || action === 'migrate-preserve') {
    // Migrate existing files to .local
    const rulesDir = path.join(configDir, 'rules');
    const localDir = path.join(rulesDir, '.local');

    // Check if there are rule files directly in the config dir or in a rules dir
    const filesToMigrate = [];

    // Check root level
    const rootFiles = fs.readdirSync(configDir).filter(file => {
      const filePath = path.join(configDir, file);
      return fs.statSync(filePath).isFile() && file.endsWith('.md');
    });

    // Check rules directory if it exists
    let rulesFiles = [];
    if (fs.existsSync(rulesDir)) {
      rulesFiles = fs.readdirSync(rulesDir).filter(file => {
        const filePath = path.join(rulesDir, file);
        return fs.statSync(filePath).isFile() && file.endsWith('.md');
      });
    }

    if (rootFiles.length > 0 || rulesFiles.length > 0) {
      // Create .local directory
      fs.mkdirSync(localDir, { recursive: true });

      // Migrate root level markdown files
      for (const file of rootFiles) {
        const source = path.join(configDir, file);
        const dest = path.join(localDir, file);
        fs.copyFileSync(source, dest);
        fs.unlinkSync(source);
        filesToMigrate.push(file);
      }

      // Migrate rules directory markdown files
      for (const file of rulesFiles) {
        const source = path.join(rulesDir, file);
        const dest = path.join(localDir, file);
        fs.copyFileSync(source, dest);
        fs.unlinkSync(source);
        filesToMigrate.push(file);
      }

      if (filesToMigrate.length > 0) {
        console.log(chalk.green(`  ✓ Migrated ${filesToMigrate.length} files to .local/`));

        if (action === 'migrate-supersede') {
          console.log(chalk.blue(`  ℹ Your .local/ files will supersede shared rules with same names`));
        } else {
          console.log(chalk.blue(`  ℹ Your .local/ files preserved alongside shared rules`));
        }
      }
    }

    return action;
  }
}

function copyDirectorySync(source, dest) {
  fs.mkdirSync(dest, { recursive: true });
  const files = fs.readdirSync(source);

  for (const file of files) {
    const sourcePath = path.join(source, file);
    const destPath = path.join(dest, file);
    const stats = fs.statSync(sourcePath);

    if (stats.isDirectory()) {
      copyDirectorySync(sourcePath, destPath);
    } else {
      fs.copyFileSync(sourcePath, destPath);
    }
  }
}

async function handleExistingCursorConfig(cursorRulesPath, autoYes = false) {
  console.log(chalk.yellow(`\n  ⚠ Existing Cursor configuration detected`));

  let action;
  if (autoYes) {
    action = 'migrate-preserve';
  } else {
    ({ action } = await inquirer.prompt([
      {
        type: 'list',
        name: 'action',
        message: `  How would you like to handle existing .cursorrules file?`,
        choices: [
          {
            name: 'Replace with new setup',
            value: 'replace',
            short: 'Replace'
          },
          {
            name: 'Migrate to .cursorrules.local (your rules supersede shared rules)',
            value: 'migrate-supersede',
            short: 'Migrate (supersede)'
          },
          {
            name: 'Migrate to .cursorrules.local (preserved alongside shared rules)',
            value: 'migrate-preserve',
            short: 'Migrate (preserve)'
          },
          {
            name: 'Skip - keep existing configuration as-is',
            value: 'skip',
            short: 'Skip'
          }
        ],
        default: 'replace'
      }
    ]));
  }

  if (action === 'skip') {
    return 'skip';
  }

  if (action === 'replace') {
    // Remove old file
    fs.unlinkSync(cursorRulesPath);
    console.log(chalk.green(`  ✓ Removed existing file`));

    return 'replace';
  }

  if (action === 'migrate-supersede' || action === 'migrate-preserve') {
    // Migrate existing file to .cursorrules.local
    const localPath = path.join(PROJECT_ROOT, '.cursorrules.local');

    // If .cursorrules.local already exists, append content
    if (fs.existsSync(localPath)) {
      const existingContent = fs.readFileSync(cursorRulesPath, 'utf-8');
      const localContent = fs.readFileSync(localPath, 'utf-8');
      fs.writeFileSync(localPath, `${localContent}\n\n# Migrated from .cursorrules\n${existingContent}`);
      console.log(chalk.green(`  ✓ Appended content to existing .cursorrules.local`));
    } else {
      fs.copyFileSync(cursorRulesPath, localPath);
      console.log(chalk.green(`  ✓ Migrated to .cursorrules.local`));
    }

    // Remove old file
    fs.unlinkSync(cursorRulesPath);

    if (action === 'migrate-supersede') {
      console.log(chalk.blue(`  ℹ Your .cursorrules.local will supersede shared rules`));
    } else {
      console.log(chalk.blue(`  ℹ Your .cursorrules.local preserved alongside shared rules`));
    }

    return action;
  }
}

async function setupClaude(language, autoYes = false) {
  const claudeDir = path.join(PROJECT_ROOT, '.claude');
  const templateDir = path.join(TEMPLATES_DIR, 'claude');

  // Check if .claude directory already exists with content
  const hasExisting = fs.existsSync(claudeDir) && fs.readdirSync(claudeDir).length > 0;

  if (hasExisting) {
    // Handle existing configuration
    const migrated = await handleExistingConfig(claudeDir, 'Claude Code', autoYes);
    if (migrated === 'skip') {
      console.log(chalk.gray('  Skipped Claude Code setup'));
      return;
    }
  } else {
    // Create .claude directory if it doesn't exist
    fs.mkdirSync(claudeDir, { recursive: true });
    console.log(chalk.gray('  Created .claude directory'));
  }

  // Set up global commands directory (user-level, not project-level)
  const globalCommandsDir = path.join(require('os').homedir(), '.claude', 'commands');
  const templateCommandsDir = path.join(templateDir, 'commands');

  // Create global commands directory if it doesn't exist
  if (!fs.existsSync(globalCommandsDir)) {
    fs.mkdirSync(globalCommandsDir, { recursive: true });
    console.log(chalk.green('  ✓ Created global ~/.claude/commands directory'));
  }

  // Copy commands to global directory (not project-level)
  if (fs.existsSync(templateCommandsDir) && fs.readdirSync(templateCommandsDir).length > 0) {
    const commandFiles = fs.readdirSync(templateCommandsDir).filter(f => f.endsWith('.md'));
    for (const file of commandFiles) {
      const source = path.join(templateCommandsDir, file);
      const dest = path.join(globalCommandsDir, file);

      // Only copy if doesn't exist or is different
      if (!fs.existsSync(dest) || fs.readFileSync(source, 'utf-8') !== fs.readFileSync(dest, 'utf-8')) {
        fs.copyFileSync(source, dest);
        console.log(chalk.green(`  ✓ Copied ${file} to global commands`));
      }
    }
    console.log(chalk.blue('  ℹ Commands available globally in all projects'));
  }

  // Set up workflows directory (if it has content in the future)
  const workflowsDir = path.join(claudeDir, 'workflows');
  const templateWorkflowsDir = path.join(templateDir, 'workflows');

  if (fs.existsSync(templateWorkflowsDir) && fs.readdirSync(templateWorkflowsDir).length > 0) {
  await copyPath(templateWorkflowsDir, workflowsDir, 'workflows directory', autoYes);
  }

  // Set up hooks directory
  const hooksDir = path.join(claudeDir, 'hooks');
  const templateHooksDir = path.join(templateDir, 'hooks');

  if (fs.existsSync(templateHooksDir) && fs.readdirSync(templateHooksDir).length > 0) {
    // Create hooks directory if it doesn't exist
    if (!fs.existsSync(hooksDir)) {
      fs.mkdirSync(hooksDir, { recursive: true });
    }

    // Copy hook files (projects may customize hooks)
    const hookFiles = fs.readdirSync(templateHooksDir);
    for (const file of hookFiles) {
      const source = path.join(templateHooksDir, file);
      const dest = path.join(hooksDir, file);

      // Only copy if doesn't exist (preserve custom hooks)
      if (!fs.existsSync(dest)) {
        fs.copyFileSync(source, dest);

        // Make hooks executable on Unix systems
        if (file.endsWith('.js')) {
          try {
            fs.chmodSync(dest, 0o755);
          } catch (error) {
            // Ignore permission errors on Windows
          }
        }

        console.log(chalk.green(`  ✓ Copied ${file} to hooks/`));
      }
    }
    console.log(chalk.blue('  ℹ Hooks will run automatically on session start/end'));
  }

  // Copy settings.json if it exists in template (project-specific file)
  const settingsTemplate = path.join(templateDir, 'settings.json');
  const settingsTarget = path.join(claudeDir, 'settings.json');

  if (fs.existsSync(settingsTemplate)) {
    if (fs.existsSync(settingsTarget)) {
      if (autoYes) {
        // Non-interactive: do not overwrite project-specific settings by default
        console.log(chalk.gray('  Skipped settings.json'));
      } else {
        const { overwrite } = await inquirer.prompt([
          {
            type: 'confirm',
            name: 'overwrite',
            message: '  settings.json already exists. Overwrite?',
            default: false,
          },
        ]);

        if (overwrite) {
          fs.copyFileSync(settingsTemplate, settingsTarget);
          console.log(chalk.green('  ✓ Copied settings.json (project-specific)'));
        } else {
          console.log(chalk.gray('  Skipped settings.json'));
        }
      }
    } else {
      fs.copyFileSync(settingsTemplate, settingsTarget);
      console.log(chalk.green('  ✓ Copied settings.json (project-specific)'));
    }
  }

  console.log(chalk.green('  ✓ Claude Code configuration set up'));
}

async function setupCursor(language, autoYes = false) {
  const cursorRulesPath = path.join(PROJECT_ROOT, '.cursorrules');
  const templatePath = path.join(TEMPLATES_DIR, 'cursor', '.cursorrules');

  if (!fs.existsSync(templatePath)) {
    console.log(chalk.yellow('  ⚠ Cursor template not found, skipping'));
    return;
  }

  // Check if .cursorrules already exists
  if (fs.existsSync(cursorRulesPath)) {
    // Handle existing file
    const migrated = await handleExistingCursorConfig(cursorRulesPath, autoYes);
    if (migrated === 'skip') {
      console.log(chalk.gray('  Skipped Cursor setup'));
      return;
    }
  }

  await copyPath(templatePath, cursorRulesPath, '.cursorrules', autoYes);

  // Create .cursorrules.local for custom overrides
  const cursorLocalPath = path.join(PROJECT_ROOT, '.cursorrules.local');
  if (!fs.existsSync(cursorLocalPath)) {
    fs.writeFileSync(cursorLocalPath, '# Add your custom Cursor rules here\n# These rules will be loaded in addition to .cursorrules\n');
    console.log(chalk.green('  ✓ Created .cursorrules.local for custom rules'));
  }

  console.log(chalk.green('  ✓ Cursor configuration set up'));
}

async function setupKilo(language, autoYes = false) {
  const kiloDir = path.join(PROJECT_ROOT, '.kilocode');

  // Check if .kilocode directory already exists with content
  const hasExisting = fs.existsSync(kiloDir) && fs.readdirSync(kiloDir).length > 0;

  if (hasExisting) {
    // Handle existing configuration
    const migrated = await handleExistingConfig(kiloDir, 'Kilo Code', autoYes);
    if (migrated === 'skip') {
      console.log(chalk.gray('  Skipped Kilo Code setup'));
      return;
    }
  } else {
    // Create .kilocode directory if it doesn't exist
    fs.mkdirSync(kiloDir, { recursive: true });
    console.log(chalk.gray('  Created .kilocode directory'));
  }

  // Set up rules directory structure
  const rulesDir = path.join(kiloDir, 'rules');

  // Create rules directory
  if (!fs.existsSync(rulesDir)) {
    fs.mkdirSync(rulesDir, { recursive: true });
  }

  // Copy shared rules
  const sharedRulesSource = path.join(TEMPLATES_DIR, 'shared', 'rules');
  const sharedRulesDest = path.join(rulesDir, 'shared');
  await copyPath(sharedRulesSource, sharedRulesDest, 'shared rules', autoYes);

  // Copy language-specific rules
  const languageRulesSource = path.join(TEMPLATES_DIR, 'languages', language, 'rules');
  const languageRulesDest = path.join(rulesDir, language);

  if (fs.existsSync(languageRulesSource)) {
    await copyPath(languageRulesSource, languageRulesDest, `${language} rules`, autoYes);
  } else {
    console.log(chalk.yellow(`  ⚠ No ${language} rules available, skipping`));
  }

  // Create .local directory for custom rules
  const rulesLocalDir = path.join(rulesDir, '.local');
  if (!fs.existsSync(rulesLocalDir)) {
    fs.mkdirSync(rulesLocalDir, { recursive: true });
    console.log(chalk.green('  ✓ Created .local/ for custom rules'));
  }

  // Create README in .local directory
  createLocalReadme(rulesLocalDir, 'Kilo Code');

  console.log(chalk.green('  ✓ Kilo Code configuration set up'));
}

async function setupRoo(language, autoYes = false) {
  const rooDir = path.join(PROJECT_ROOT, '.roo');

  // Check if .roo directory already exists with content
  const hasExisting = fs.existsSync(rooDir) && fs.readdirSync(rooDir).length > 0;

  if (hasExisting) {
    // Handle existing configuration
    const migrated = await handleExistingConfig(rooDir, 'Roo Code', autoYes);
    if (migrated === 'skip') {
      console.log(chalk.gray('  Skipped Roo Code setup'));
      return;
    }
  } else {
    // Create .roo directory if it doesn't exist
    fs.mkdirSync(rooDir, { recursive: true });
    console.log(chalk.gray('  Created .roo directory'));
  }

  // Set up rules directory structure
  const rulesDir = path.join(rooDir, 'rules');

  // Create rules directory
  if (!fs.existsSync(rulesDir)) {
    fs.mkdirSync(rulesDir, { recursive: true });
  }

  // Copy shared rules
  const sharedRulesSource = path.join(TEMPLATES_DIR, 'shared', 'rules');
  const sharedRulesDest = path.join(rulesDir, 'shared');
  await copyPath(sharedRulesSource, sharedRulesDest, 'shared rules', autoYes);

  // Copy language-specific rules
  const languageRulesSource = path.join(TEMPLATES_DIR, 'languages', language, 'rules');
  const languageRulesDest = path.join(rulesDir, language);

  if (fs.existsSync(languageRulesSource)) {
    await copyPath(languageRulesSource, languageRulesDest, `${language} rules`, autoYes);
  } else {
    console.log(chalk.yellow(`  ⚠ No ${language} rules available, skipping`));
  }

  // Create .local directory for custom rules
  const rulesLocalDir = path.join(rulesDir, '.local');
  if (!fs.existsSync(rulesLocalDir)) {
    fs.mkdirSync(rulesLocalDir, { recursive: true });
    console.log(chalk.green('  ✓ Created .local/ for custom rules'));
  }

  // Create README in .local directory
  createLocalReadme(rulesLocalDir, 'Roo Code');

  console.log(chalk.green('  ✓ Roo Code configuration set up'));
}

function copyDirectory(src, dest) {
  if (!fs.existsSync(dest)) {
    fs.mkdirSync(dest, { recursive: true });
  }

  const entries = fs.readdirSync(src, { withFileTypes: true });
  for (const entry of entries) {
    const srcPath = path.join(src, entry.name);
    const destPath = path.join(dest, entry.name);

    if (entry.isDirectory()) {
      copyDirectory(srcPath, destPath);
    } else {
      fs.copyFileSync(srcPath, destPath);
    }
  }
}

async function copyPath(source, target, name, autoYes = false) {
  // Always copy (no symlinks)
  const isDirectory = fs.statSync(source).isDirectory();

  if (fs.existsSync(target)) {
    const stats = fs.lstatSync(target);
    if (autoYes) {
      // Non-interactive: replace managed copies silently
      if (stats.isDirectory()) {
        fs.rmSync(target, { recursive: true });
      } else {
        fs.unlinkSync(target);
      }
    } else {
      const { replace } = await inquirer.prompt([
        {
          type: 'confirm',
          name: 'replace',
          message: `  ${name} exists. Replace with copied templates?`,
          default: true,
        },
      ]);

      if (!replace) {
        console.log(chalk.gray(`  Skipped ${name}`));
        return { success: false, usedCopy: true };
      }

      if (stats.isDirectory()) {
        fs.rmSync(target, { recursive: true });
      } else {
        fs.unlinkSync(target);
      }
    }
  }

  try {
    if (isDirectory) {
      copyDirectory(source, target);
    } else {
      const parent = path.dirname(target);
      if (!fs.existsSync(parent)) fs.mkdirSync(parent, { recursive: true });
      fs.copyFileSync(source, target);
    }
    console.log(chalk.green(`  ✓ Copied ${name}`));
    return { success: true, usedCopy: true };
  } catch (error) {
    console.log(chalk.red(`  ✗ Failed to copy ${name}: ${error.message}`));
    throw error;
  }
}

function createLocalReadme(localDir, toolName) {
  const readmePath = path.join(localDir, 'README.md');
  if (fs.existsSync(readmePath)) {
    return; // Don't overwrite existing README
  }

  const readmeContent = `# ${toolName} - Local Rules

This directory is for **your project-specific custom rules** that override or extend the base rules.

## Why use .local?

The base rule directories (\`shared/\`, \`${toolName === 'Claude Code' ? 'typescript' : 'typescript'}\`, etc.) are **copied** from this package during setup/update. Treat them as managed sources; do not edit them directly because updates may overwrite changes. Use .local for customizations that persist.

## How to customize

### Option 1: Override specific rules
Create a file with the same name as a base rule to override it:
\`\`\`
.local/
  └── architecture.md    # Overrides shared/architecture.md
\`\`\`

### Option 2: Add new rules
Add new markdown files for project-specific requirements:
\`\`\`
.local/
  └── custom-api-standards.md
  └── database-conventions.md
\`\`\`

### Option 3: Extend existing rules
Reference and extend base rules in your custom files:
\`\`\`markdown
<!-- In .local/custom-architecture.md -->
# Custom Architecture Rules

See base rules in \`../shared/clean-architecture.md\`

## Project-Specific Additions
- Our API uses GraphQL instead of REST
- ...
\`\`\`

## Updating base rules

When you run \`ai-dotfiles-manager update\`, the copied base rule directories are refreshed with the latest templates, but your .local files remain untouched.

## Git

**Commit .local files** to share project-specific rules with your team:
\`\`\`gitignore
# In your .gitignore:
# Ignore base rules copied from package
.claude/rules/shared
.claude/rules/typescript

# But commit local customizations
!.claude/rules/.local/
\`\`\`
`;

  fs.writeFileSync(readmePath, readmeContent);
}

async function setupDevFolder(language, isUpdate) {
  const devDir = path.join(PROJECT_ROOT, '.dev');

  console.log(chalk.blue('\n📦 Setting up .dev folder...'));

  // Create .dev directory if it doesn't exist
  if (!fs.existsSync(devDir)) {
    fs.mkdirSync(devDir, { recursive: true });
    console.log(chalk.green('  ✓ Created .dev/ directory'));
  }

  // Generate architecture.md (always regenerate to keep it fresh)
  const architecturePath = path.join(devDir, 'architecture.md');
  const { generateArchitectureDoc } = require('../lib/architecture-generator');
  const architectureContent = generateArchitectureDoc(language);
  fs.writeFileSync(architecturePath, architectureContent);
  console.log(chalk.green('  ✓ Generated architecture.md'));

  // Create todo.md only if it doesn't exist (preserve user's tasks)
  const todoPath = path.join(devDir, 'todo.md');
  if (!fs.existsSync(todoPath)) {
    const todoContent = generateTodoTemplate();
    fs.writeFileSync(todoPath, todoContent);
    console.log(chalk.green('  ✓ Created todo.md'));
  } else {
    console.log(chalk.gray('  ⚬ Preserved existing todo.md'));
  }

  // Create README explaining .dev folder
  const readmePath = path.join(devDir, 'README.md');
  if (!fs.existsSync(readmePath)) {
    const readmeContent = generateDevReadme();
    fs.writeFileSync(readmePath, readmeContent);
    console.log(chalk.green('  ✓ Created README.md'));
  }

  // Sync managed lint guides into .dev/lint
  const devTemplatesDir = path.join(TEMPLATES_DIR, 'dev');
  const lintTemplateDir = path.join(devTemplatesDir, 'lint');
  const lintDestDir = path.join(devDir, 'lint');
  if (fs.existsSync(lintTemplateDir)) {
    if (!fs.existsSync(lintDestDir)) {
      fs.mkdirSync(lintDestDir, { recursive: true });
    }

    const lintFiles = fs.readdirSync(lintTemplateDir)
      .filter(name => name.toLowerCase().endsWith('.md'));
    lintFiles.forEach(name => {
      const sourcePath = path.join(lintTemplateDir, name);
      const destPath = path.join(lintDestDir, name);
      fs.copyFileSync(sourcePath, destPath);
    });
    if (lintFiles.length) {
      console.log(chalk.green('  ✓ Synced lint guides into .dev/lint/'));
    }
  }

  console.log(chalk.blue('  ℹ .dev/ is auto-loaded into AI context on every session'));
}

async function setupCentralizedRules(language, isUpdate, autoYes = false) {
  const devDir = path.join(PROJECT_ROOT, '.dev');
  const rulesDir = path.join(devDir, 'rules');

  console.log(chalk.blue('\n📦 Setting up centralized rules...'));

  // Create .dev/rules directory structure
  if (!fs.existsSync(rulesDir)) {
    fs.mkdirSync(rulesDir, { recursive: true });
    console.log(chalk.green('  ✓ Created .dev/rules/ directory'));
  }

  // Copy shared rules into provider rules directory
  const sharedRulesSource = path.join(TEMPLATES_DIR, 'shared', 'rules');
  const sharedRulesDest = path.join(rulesDir, 'shared');
  const sharedResult = await copyPath(sharedRulesSource, sharedRulesDest, 'shared rules', autoYes);

  // Copy language-specific rules into provider rules directory
  const languageRulesSource = path.join(TEMPLATES_DIR, 'languages', language, 'rules');
  const languageRulesDest = path.join(rulesDir, language);
  let languageResult = { usedCopy: false };

  if (fs.existsSync(languageRulesSource)) {
    languageResult = await copyPath(languageRulesSource, languageRulesDest, `${language} rules`, autoYes);
  } else {
    console.log(chalk.yellow(`  ⚠ No ${language} rules available, skipping`));
  }

  // Create .local directory for custom rules
  const rulesLocalDir = path.join(rulesDir, '.local');
  if (!fs.existsSync(rulesLocalDir)) {
    fs.mkdirSync(rulesLocalDir, { recursive: true });
    console.log(chalk.green('  ✓ Created .dev/rules/.local/ for custom rules'));
  }

  // Create README in .local directory
  createLocalRulesReadme(rulesLocalDir);

  // Create README in rules directory
  const rulesReadmePath = path.join(rulesDir, 'README.md');
  if (!fs.existsSync(rulesReadmePath)) {
    const rulesReadmeContent = generateRulesReadme();
    fs.writeFileSync(rulesReadmePath, rulesReadmeContent);
    console.log(chalk.green('  ✓ Created .dev/rules/README.md'));
  }

  console.log(chalk.green('  ✓ Centralized rules set up'));
}

async function setupTypeScriptConfig(isUpdate) {
  console.log(chalk.blue('\n📦 Setting up TypeScript configuration files...'));

  const tsConfigFiles = [
    { source: 'tsconfig.json', dest: 'tsconfig.json' },
    { source: 'tsconfig.test.json', dest: 'tsconfig.test.json' },
    { source: 'tsconfig.eslint.json', dest: 'tsconfig.eslint.json' },
    { source: '.eslintrc.json', dest: '.eslintrc.json' }
  ];

  for (const { source, dest } of tsConfigFiles) {
    const sourcePath = path.join(TEMPLATES_DIR, 'languages', 'typescript', source);
    const destPath = path.join(PROJECT_ROOT, dest);

    // Check if source file exists
    if (!fs.existsSync(sourcePath)) {
      console.log(chalk.yellow(`  ⚠ Template file ${source} not found, skipping`));
      continue;
    }

    // If file already exists in project, backup and replace
    if (fs.existsSync(destPath)) {
      const backupPath = `${destPath}.bak`;
      let backupNumber = 1;
      let finalBackupPath = backupPath;

      // Find unique backup filename if .bak already exists
      while (fs.existsSync(finalBackupPath)) {
        finalBackupPath = `${destPath}.bak${backupNumber}`;
        backupNumber++;
      }

      // Create backup
      fs.copyFileSync(destPath, finalBackupPath);
      console.log(chalk.yellow(`  ⚠ Backed up existing ${dest} to ${path.basename(finalBackupPath)}`));
    }

    // Copy the file
    fs.copyFileSync(sourcePath, destPath);
    console.log(chalk.green(`  ✓ Created ${dest}`));
  }

  console.log(chalk.blue('  ℹ TypeScript configuration files provide strict type checking and linting'));
}

function createLocalRulesReadme(localDir) {
  const readmePath = path.join(localDir, 'README.md');
  if (fs.existsSync(readmePath)) {
    return; // Don't overwrite existing README
  }

  const readmeContent = `# Local Rules Directory

This directory contains **project-specific custom rules** that override or extend the base rules.

## How to customize

### Override specific rules
Create a file with the same name as a base rule to override it:
\`\`\`
.local/
  └── clean-architecture.md    # Overrides shared/clean-architecture.md
\`\`\`

### Add new rules
Add new markdown files for project-specific requirements:
\`\`\`
.local/
  └── custom-api-standards.md
  └── database-conventions.md
\`\`\`

### Extend existing rules
Reference and extend base rules in your custom files:
\`\`\`markdown
<!-- In .local/custom-architecture.md -->
# Custom Architecture Rules

See base rules in \`../shared/clean-architecture.md\`

## Project-Specific Additions
- Our API uses GraphQL instead of REST
- ...
\`\`\`

## Updating base rules

When you run \`ai-dotfiles-manager update\`, the copied base rule directories are refreshed with the latest templates, but your .local files remain untouched.

## Git

**Commit .local files** to share project-specific rules with your team:
\`\`\`gitignore
# In your .gitignore:
# Ignore base rules copied from the package
.dev/rules/shared/
.dev/rules/typescript/

# But commit local customizations
!.dev/rules/.local/
\`\`\`
`;

  fs.writeFileSync(readmePath, readmeContent);
}

function generateRulesReadme() {
  return `# Centralized Rules Directory

This directory contains **centralized rules** for all AI coding assistants, eliminating duplication across provider folders.

## Structure

\`\`\`
.dev/rules/
├── shared/              # Language-agnostic rules (managed copies)
│   ├── clean-architecture.md
│   ├── repository-pattern.md
│   └── testing-principles.md
├── typescript/          # Language-specific rules (managed copies)
│   ├── coding-standards.md
│   └── testing.md
└── .local/             # Project-specific overrides
    ├── custom-rules.md
    └── architecture.md   # Override shared rules
\`\`\`

## How It Works

### Base Rules (Managed Copies)
- **Shared Rules**: Universal principles applicable to all projects
- **Language Rules**: Specific conventions for your programming language
- **Source**: Copied from global package templates
- **Updated via**: Run \`ai-dotfiles-manager update\`

### Local Overrides (Writable)
- **Project-specific**: Custom rules for this project only
- **Override capability**: Files with same name replace base rules
- **Version control**: Commit these to share with your team
- **Survive updates**: Never affected by package updates

## Loading Priority

1. **Base shared rules** loaded first
2. **Language-specific rules** loaded next
3. **Local overrides** loaded last (highest priority)

This means your \`.local/\` rules always take precedence over base rules.

---

*This centralized approach eliminates the need to maintain separate rule sets for each AI provider.*
`;
}

function generateArchitectureDoc(language) {
  const projectName = path.basename(PROJECT_ROOT);

  // Analyze project structure
  const hasPackageJson = fs.existsSync(path.join(PROJECT_ROOT, 'package.json'));
  const hasSrc = fs.existsSync(path.join(PROJECT_ROOT, 'src'));
  const hasTests = fs.existsSync(path.join(PROJECT_ROOT, 'tests')) ||
                   fs.existsSync(path.join(PROJECT_ROOT, 'test')) ||
                   fs.existsSync(path.join(PROJECT_ROOT, '__tests__'));

  let framework = 'Unknown';
  let dependencies = [];

  if (hasPackageJson) {
    try {
      const pkg = JSON.parse(fs.readFileSync(path.join(PROJECT_ROOT, 'package.json'), 'utf-8'));
      dependencies = [
        ...Object.keys(pkg.dependencies || {}),
        ...Object.keys(pkg.devDependencies || {})
      ];

      // Detect framework
      if (dependencies.includes('next')) framework = 'Next.js';
      else if (dependencies.includes('react')) framework = 'React';
      else if (dependencies.includes('vue')) framework = 'Vue';
      else if (dependencies.includes('express')) framework = 'Express';
      else if (dependencies.includes('nestjs')) framework = 'NestJS';
      else if (dependencies.includes('fastify')) framework = 'Fastify';
    } catch (error) {
      // Ignore parse errors
    }
  }

  // Scan directory structure
  const srcDirs = [];
  if (hasSrc) {
    try {
      const srcContents = fs.readdirSync(path.join(PROJECT_ROOT, 'src'));
      srcDirs.push(...srcContents.filter(item => {
        const stat = fs.statSync(path.join(PROJECT_ROOT, 'src', item));
        return stat.isDirectory();
      }));
    } catch (error) {
      // Ignore read errors
    }
  }

  return `# ${projectName} - Architecture Overview

> Auto-generated architecture overview for AI context loading

## Project Information

- **Language**: ${language}
- **Framework**: ${framework}
- **Architecture**: Clean Architecture (3-layer)

## Directory Structure

\`\`\`
${projectName}/
${hasSrc ? '├── src/                    # Source code' : ''}
${srcDirs.includes('domain') ? '│   ├── domain/              # Core business logic' : ''}
${srcDirs.includes('application') ? '│   ├── application/         # Use cases & services' : ''}
${srcDirs.includes('infrastructure') ? '│   ├── infrastructure/      # External integrations' : ''}
${hasTests ? '├── tests/                  # Test files' : ''}
${hasPackageJson ? '└── package.json           # Dependencies' : ''}
\`\`\`

## Key Technologies

${dependencies.length > 0 ? dependencies.slice(0, 10).map(dep => `- ${dep}`).join('\n') : '- (Add key technologies here)'}

## Architecture Principles

This project follows **Clean Architecture** with three layers:

1. **Domain Layer** (src/domain/)
   - Business entities and interfaces
   - Domain errors
   - No external dependencies

2. **Application Layer** (src/application/)
   - Business logic and use cases
   - Service implementations
   - Depends only on Domain

3. **Infrastructure Layer** (src/infrastructure/)
   - External integrations (databases, APIs)
   - Repository implementations
   - Depends on Application and Domain

## Key Patterns

- **Repository Pattern**: All data access through repositories
- **Dependency Injection**: Constructor injection for all dependencies
- **Interface Segregation**: One focused interface per file
- **Domain Errors**: Specific error classes with HTTP status codes

## Notes

*Use this document to add project-specific architectural decisions, conventions, and important context for AI assistants.*

**Last Updated**: ${new Date().toISOString().split('T')[0]}
`;
}

function generateTodoTemplate() {
  return `# Developer Todo List

> Personal task list - auto-loaded into AI context. Check off items as you complete them.

## Current Sprint

- [ ] Task 1
- [ ] Task 2
- [ ] Task 3

## Backlog

- [ ] Future task 1
- [ ] Future task 2

## Completed

- [x] Example completed task

---

*Keep this list updated. Checked items ([x]) show completed work.*
`;
}

function generateDevReadme() {
  return `# .dev/ - Developer Workspace

This folder contains **your personal developer workspace** that's auto-loaded into AI context for every session.

## Files

### architecture.md
**Auto-generated project overview** that provides context to AI assistants about:
- Project structure
- Technologies used
- Architectural patterns
- Key principles

**Regenerated on setup/update** to stay current with your project.

### todo.md
**Your personal task list** with checkboxes:
- [ ] Pending tasks
- [x] Completed tasks

AI assistants see your current tasks and can help you work through them. Simply check off items as you complete them.

## Auto-Loading

All files in .dev/ are automatically loaded into AI context when you start a new session with:
- Claude Code
- Cursor
- Kilo Code
- Roo Code

This gives the AI immediate understanding of:
- What you're working on (todo.md)
- How the project is structured (architecture.md)

## Git

The .dev/ folder is **personal** and typically not committed:

\`\`\`gitignore
# In your .gitignore:
.dev/
\`\`\`

However, you can commit it if you want to share architecture notes or tasks with your team.

## Customization

Feel free to add more files:
- \`notes.md\` - Personal development notes
- \`decisions.md\` - Architectural decision records
- \`research.md\` - Research and exploration notes

All .md files in .dev/ will be loaded into AI context.
`;
}

function printNextSteps(tools, language, isUpdate = false) {
  if (isUpdate) {
    console.log(chalk.bold('✨ Configuration Updated:\n'));
    console.log(chalk.gray(`Language: ${language}`));
    console.log(chalk.gray('Updated tools: ' + tools.map(t => t.charAt(0).toUpperCase() + t.slice(1)).join(', ') + '\n'));
    console.log(chalk.green('Your AI coding assistants now have the latest templates and rules!\n'));
    console.log(chalk.blue('💡 Run "ai-dotfiles-manager review" to check for architecture violations\n'));
    return;
  }

  console.log(chalk.bold('📋 Next Steps:\n'));
  console.log(chalk.gray(`Language: ${language}\n`));

  if (tools.includes('claude')) {
    console.log(chalk.white('Claude Code:'));
    console.log(chalk.gray('  • Rules loaded from centralized .dev/rules/'));
    console.log(chalk.gray('    - shared/ (managed copies)'));
    console.log(chalk.gray(`    - ${language}/ (managed copies)`));
    console.log(chalk.gray('    - .local/ (your custom rules)'));
    console.log(chalk.gray('  • Commands are available as slash commands:'));
    console.log(chalk.gray('    - /create-repo - Create a new repository'));
    console.log(chalk.gray('    - /create-service - Create a new service'));
    console.log(chalk.gray('    - /create-error - Create a domain error'));
    console.log(chalk.gray('    - /create-tests - Generate test files'));
    console.log(chalk.gray('  • Session hooks: Auto-load rules and commit completed todos\n'));
  }

  if (tools.includes('cursor')) {
    console.log(chalk.white('Cursor:'));
    console.log(chalk.gray('  • Rules loaded from centralized .dev/rules/'));
    console.log(chalk.gray('    - Via .cursorrules pointing to .dev/rules/'));
    console.log(chalk.gray('  • Customize: Edit .cursorrules.local\n'));
  }

  if (tools.includes('kilo')) {
    console.log(chalk.white('Kilo Code:'));
    console.log(chalk.gray('  • Rules loaded from centralized .dev/rules/'));
    console.log(chalk.gray('    - Via config.json pointing to .dev/rules/'));
    console.log(chalk.gray('  • Session hooks: Auto-load rules and commit completed todos\n'));
  }

  if (tools.includes('roo')) {
    console.log(chalk.white('Roo Code:'));
    console.log(chalk.gray('  • Rules loaded from centralized .dev/rules/'));
    console.log(chalk.gray('    - Via config.json pointing to .dev/rules/'));
    console.log(chalk.gray('  • Session hooks: Auto-load rules and commit completed todos\n'));
  }

  if (language === 'typescript') {
    console.log(chalk.blue('💡 TypeScript configuration files added (tsconfig.json, tsconfig.test.json, tsconfig.eslint.json, .eslintrc.json)'));
    console.log(chalk.blue('💡 Existing config files are backed up with .bak extension'));
  }
  console.log(chalk.blue('💡 All rules are now centralized in .dev/rules/ - no more duplication!'));
  console.log(chalk.blue('💡 Session hooks automatically load rules and commit completed todos'));
  console.log(chalk.blue('💡 Run "ai-dotfiles-manager update" to get the latest templates'));
  console.log(chalk.blue('💡 Run "ai-dotfiles-manager review" to check for architecture violations\n'));
}

async function setupCodexGuide(language, isUpdate, cachedFiles) {
  const agentsPath = path.join(PROJECT_ROOT, 'AGENTS.md');
  const { generateCodexGuide } = require('../lib/codex-session-guide');
  const files = cachedFiles || discoverRuleFiles(language);
  const guideBlock = generateCodexGuide(language, { files });

  const startMarker = '<!-- ai-dotfiles-manager:codex-guide:start -->';
  const endMarker = '<!-- ai-dotfiles-manager:codex-guide:end -->';

  try {
    if (fs.existsSync(agentsPath)) {
      const current = fs.readFileSync(agentsPath, 'utf-8');
      const startIdx = current.indexOf(startMarker);
      const endIdx = current.indexOf(endMarker);

      let nextContent;
      if (startIdx !== -1 && endIdx !== -1 && endIdx > startIdx) {
        // Replace existing managed block
        nextContent = current.substring(0, startIdx) + guideBlock + current.substring(endIdx + endMarker.length);
      } else {
        // Append new managed block at the end with spacing
        nextContent = current.trimEnd() + '\n\n' + guideBlock + '\n';
      }

      fs.writeFileSync(agentsPath, nextContent);
      console.log(chalk.green('  ✓ Updated Codex session guide in AGENTS.md'));
    } else {
      // Create a new AGENTS.md focused on Codex guide
      const content = `${guideBlock}\n`;
      fs.writeFileSync(agentsPath, content);
      console.log(chalk.green('  ✓ Created AGENTS.md with Codex session guide'));
    }
  } catch (error) {
    console.log(chalk.yellow(`  ⚠ Skipped Codex guide update: ${error.message}`));
  }
}

function discoverRuleFiles(language) {
  const devDir = path.join(PROJECT_ROOT, '.dev');
  const rulesDir = path.join(devDir, 'rules');
  const langDir = language === 'javascript' ? 'typescript' : language;
  const lintDir = path.join(devDir, 'lint');

  const listMd = (dir) => {
    try {
      if (!fs.existsSync(dir)) return [];
      return fs.readdirSync(dir)
        .filter(f => f.toLowerCase().endsWith('.md'))
        .sort()
        .map(f => path.join(path.relative(PROJECT_ROOT, dir), f).replace(/\\/g, '/'));
    } catch (_) {
      return [];
    }
  };

  return {
    shared: listMd(path.join(rulesDir, 'shared')),
    language: listMd(path.join(rulesDir, langDir)),
    local: listMd(path.join(rulesDir, '.local')),
    lint: listMd(lintDir),
  };
}

async function writeCodexManifestAndIndex(language, files) {
  const devDir = path.join(PROJECT_ROOT, '.dev');
  if (!fs.existsSync(devDir)) fs.mkdirSync(devDir, { recursive: true });

  const manifestPath = path.join(devDir, 'codex-manifest.json');
  const indexPath = path.join(devDir, 'context-index.md');

  const ordered = [];
  const arch = path.join('.dev', 'architecture.md');
  const archAbs = path.join(PROJECT_ROOT, arch);
  if (fs.existsSync(archAbs)) ordered.push(arch);
  const todo = path.join('.dev', 'todo.md');
  const todoAbs = path.join(PROJECT_ROOT, todo);
  if (fs.existsSync(todoAbs)) ordered.push(todo);
  ordered.push(...(files.lint || []));
  ordered.push(...(files.shared || []));
  ordered.push(...(files.language || []));
  ordered.push(...(files.local || []));

  const manifest = {
    load: ordered,
    precedence: ['.dev/rules/.local', `.dev/rules/${language === 'javascript' ? 'typescript' : language}`, '.dev/rules/shared']
  };

  try {
    fs.writeFileSync(manifestPath, JSON.stringify(manifest, null, 2));
    fs.writeFileSync(indexPath, generateContextIndex(language, files));
    console.log(chalk.green('  ✓ Generated Codex manifest and context index'));
  } catch (e) {
    console.log(chalk.yellow(`  ⚠ Skipped manifest/index generation: ${e.message}`));
  }
}

function generateContextIndex(language, files) {
  const lines = [];
  lines.push('# Codex Context Index');
  lines.push('');
  lines.push('This index lists key context files Codex should consult.');
  lines.push('');
  lines.push('## Core');
  lines.push('- `.dev/architecture.md`');
  lines.push('- `.dev/todo.md` (if present)');
  lines.push('');
  lines.push('## Rules (precedence: .local > language > shared)');
  const addSection = (title, arr, heading = '###') => {
    lines.push(`${heading} ${title}`);
    if (arr && arr.length) {
      arr.forEach(p => lines.push(`- \`${p}\``));
    } else {
      lines.push('- (none)');
    }
    lines.push('');
  };
  addSection('Local Overrides', files.local);
  addSection('Language Rules', files.language);
  addSection('Shared Rules', files.shared);
  addSection('Linting Guides', files.lint, '##');
  lines.push('---');
  lines.push('This file is generated by ai-dotfiles-manager.');
  return lines.join('\n');
}

async function handleCommitTodoCommand() {
  // Auto-refresh Codex guide block on any command
  if (!NO_CODEX_GUIDE) {
    try {
      const language = detectLanguage(PROJECT_ROOT) || 'typescript';
      const discovered = discoverRuleFiles(language);
      await writeCodexManifestAndIndex(language, discovered);
      await setupCodexGuide(language, true, discovered);
    } catch (_) {
      // Non-fatal if Codex guide update fails
    }
  }

  const { enforceCommitPolicy, checkUncommittedWork } = require('../templates/dev/hooks/todo-commit.js');
  
  console.log(chalk.blue.bold('\n🔄 Todo Commit Enforcement\n'));
  
  const command = process.argv[3];
  
  switch (command) {
    case 'check':
      checkUncommittedWork();
      break;
    case 'enforce':
    default:
      enforceCommitPolicy();
      break;
  }
}

async function handleReviewCommand(reviewArgs) {
  // Auto-refresh Codex guide block on any command
  if (!NO_CODEX_GUIDE) {
    try {
      const language = detectLanguage(PROJECT_ROOT) || 'typescript';
      const discovered = discoverRuleFiles(language);
      await writeCodexManifestAndIndex(language, discovered);
      await setupCodexGuide(language, true, discovered);
    } catch (_) {
      // Non-fatal if Codex guide update fails
    }
  }

  const CodeReviewer = require('../scripts/review.js');

  // Parse review options
  const options = {
    detailed: reviewArgs.includes('--detailed'),
    fix: reviewArgs.includes('--fix'),
    format: reviewArgs.includes('--json') ? 'json' : 'console',
  };

  // Create reviewer instance
  const reviewer = new CodeReviewer(PROJECT_ROOT, options);

  // Run analysis
  const violations = await reviewer.analyze();

  // Exit with error code if there are errors
  if (violations.errors.length > 0) {
    process.exit(1);
  }
}
<|MERGE_RESOLUTION|>--- conflicted
+++ resolved
@@ -1,1609 +1,1587 @@
-#!/usr/bin/env node
-
-const fs = require('fs');
-const path = require('path');
-const inquirer = require('inquirer');
-const chalk = require('chalk');
-
-const TEMPLATES_DIR = path.join(__dirname, '..', 'templates');
-const PROJECT_ROOT = process.cwd();
-const PACKAGE_JSON = require('../package.json');
-
-// Get the directory where the package is installed
-const getPackageRoot = () => {
-  return path.join(__dirname, '..');
-};
-
-// Parse command line arguments
-<<<<<<< HEAD
-const args = process.argv.slice(2);
-const command = args[0];
-const flags = args.filter(arg => arg.startsWith('-'));
-const AUTO_YES = flags.includes('--yes') || flags.includes('-y');
-const NO_CODEX_GUIDE = flags.includes('--no-codex-guide');
-
-// Handle commands
-if (command === '--version' || command === '-v') {
-  console.log(`v${PACKAGE_JSON.version}`);
-  process.exit(0);
-}
-
-if (command === '--help' || command === '-h') {
-  printHelp();
-  process.exit(0);
-}
-
-if (command === 'review') {
-  handleReviewCommand(args.slice(1)).catch((error) => {
-=======
-const args = process.argv.slice(2);
-const firstArg = args[0];
-const flags = args.filter(arg => arg.startsWith('-'));
-const positionals = args.filter(arg => !arg.startsWith('-'));
-const command = positionals[0];
-const commandIndex = typeof command === 'string' ? args.indexOf(command) : -1;
-const AUTO_YES = flags.includes('--yes') || flags.includes('-y');
-
-// Handle commands
-if (firstArg === '--version' || firstArg === '-v') {
-  console.log(`v${PACKAGE_JSON.version}`);
-  process.exit(0);
-}
-
-if (firstArg === '--help' || firstArg === '-h') {
-  printHelp();
-  process.exit(0);
-}
-
-if (command === 'review') {
-  const reviewArgs = commandIndex >= 0 ? args.slice(commandIndex + 1) : [];
-  handleReviewCommand(reviewArgs).catch((error) => {
->>>>>>> c13dad45
-    console.error(chalk.red('\n❌ Error during review:'), error);
-    process.exit(1);
-  });
-} else if (command === 'commit-todo') {
-  handleCommitTodoCommand().catch((error) => {
-    console.error(chalk.red('\n❌ Error during todo commit:'), error);
-    process.exit(1);
-  });
-} else if (command === 'init' || command === 'setup' || command === 'update' || !command) {
-  const isUpdate = command === 'update';
-  main(isUpdate, AUTO_YES).catch((error) => {
-    console.error(chalk.red(`\n❌ Error during ${isUpdate ? 'update' : 'setup'}:`), error);
-    process.exit(1);
-  });
-} else {
-  console.log(chalk.red(`Unknown command: ${command}`));
-  console.log(chalk.gray('Run "ai-dotfiles-manager --help" for usage information\n'));
-  process.exit(1);
-}
-
-function printHelp() {
-  console.log(chalk.blue.bold('\n🤖 AI Dotfiles Manager\n'));
-  console.log(chalk.white('Usage:'));
-  console.log(chalk.gray('  ai-dotfiles-manager [command] [options]\n'));
-  console.log(chalk.white('Commands:'));
-  console.log(chalk.gray('  setup, init       Set up AI configuration in current project (default)'));
-  console.log(chalk.gray('  update            Update existing AI configuration with latest templates'));
-  console.log(chalk.gray('  review [options]  Analyze codebase for Clean Architecture violations'));
-  console.log(chalk.gray('  commit-todo       Enforce todo commit policy'));
-  console.log(chalk.gray('  --version, -v     Show version number'));
-  console.log(chalk.gray('  --help, -h        Show this help message\n'));
-  console.log(chalk.white('Global Options:'));
-  console.log(chalk.gray('  --yes, -y         Accept all defaults, skip interactive prompts'));
-  console.log(chalk.gray('  --no-codex-guide  Skip generating Codex manifest/index and AGENTS guide block\n'));
-  console.log(chalk.white('Review Options:'));
-  console.log(chalk.gray('  --detailed        Show detailed information including info-level messages'));
-  console.log(chalk.gray('  --json            Output results as JSON'));
-  console.log(chalk.gray('  --fix             Auto-fix simple issues (not implemented yet)\n'));
-  console.log(chalk.white('Examples:'));
-  console.log(chalk.gray('  ai-dotfiles-manager setup           # Interactive setup wizard'));
-  console.log(chalk.gray('  ai-dotfiles-manager setup --yes     # Non-interactive setup with defaults'));
-  console.log(chalk.gray('  ai-dotfiles-manager update -y       # Non-interactive update'));
-  console.log(chalk.gray('  ai-dotfiles-manager                 # Same as "ai-dotfiles-manager setup"'));
-  console.log(chalk.gray('  ai-dotfiles-manager review          # Run code review'));
-  console.log(chalk.gray('  ai-dotfiles-manager review --detailed   # Show all details'));
-  console.log(chalk.gray('  ai-dotfiles-manager -v              # Show version\n'));
-  console.log(chalk.white('Global Installation:'));
-  console.log(chalk.gray('  npm install -g ai-dotfiles-manager\n'));
-  console.log(chalk.white('Documentation:'));
-  console.log(chalk.gray('  https://github.com/tony.casey/ai-dotfiles-manager\n'));
-}
-
-async function main(isUpdate = false, autoYes = false) {
-  const action = isUpdate ? 'Update' : 'Setup';
-  console.log(chalk.blue.bold(`\n🤖 AI Dotfiles Manager ${action}\n`));
-
-  if (autoYes) {
-    console.log(chalk.gray('Running in non-interactive mode (--yes flag)\n'));
-  }
-
-  if (isUpdate) {
-    console.log(chalk.gray('Updating existing configuration with latest templates...\n'));
-  }
-
-  // Detect language
-  const detectedLanguage = detectLanguage(PROJECT_ROOT);
-  let language;
-
-  if (detectedLanguage) {
-    console.log(chalk.gray(`Detected language: ${detectedLanguage}\n`));
-
-    if (autoYes) {
-      language = detectedLanguage;
-      console.log(chalk.gray(`Using detected language: ${detectedLanguage}\n`));
-    } else {
-      const { confirmLanguage } = await inquirer.prompt([
-        {
-          type: 'confirm',
-          name: 'confirmLanguage',
-          message: `Use ${detectedLanguage} for this project?`,
-          default: true,
-        },
-      ]);
-
-      if (confirmLanguage) {
-        language = detectedLanguage;
-      }
-    }
-  }
-
-  if (!language) {
-    if (autoYes) {
-      // Default to typescript if no language detected and --yes flag
-      language = 'typescript';
-      console.log(chalk.gray('No language detected, defaulting to TypeScript\n'));
-    } else {
-      // Ask user to select language
-      const { selectedLanguage } = await inquirer.prompt([
-        {
-          type: 'list',
-          name: 'selectedLanguage',
-          message: 'What language is your project?',
-          choices: [
-            { name: 'TypeScript', value: 'typescript' },
-            { name: 'Python', value: 'python' },
-            { name: 'JavaScript', value: 'javascript' },
-          ],
-        },
-      ]);
-      language = selectedLanguage;
-    }
-  }
-
-  console.log('');
-
-  // Ask which AI tools to configure
-  let tools;
-
-  if (autoYes) {
-    // Default to Claude Code only with --yes flag
-    tools = ['claude'];
-    console.log(chalk.gray('Defaulting to Claude Code\n'));
-  } else {
-    const { tools: selectedTools } = await inquirer.prompt([
-      {
-        type: 'checkbox',
-        name: 'tools',
-        message: 'Which AI tools would you like to configure? (Space to select)',
-        choices: [
-          { name: '✨ Select All', value: 'all', checked: true },
-          new inquirer.Separator(),
-          { name: 'Claude Code', value: 'claude', checked: true },
-          { name: 'Cursor', value: 'cursor', checked: false },
-          { name: 'Kilo Code', value: 'kilo', checked: false },
-          { name: 'Roo Code', value: 'roo', checked: false },
-        ],
-      },
-    ]);
-
-    // Handle "Select All" option
-    if (selectedTools.includes('all')) {
-      tools = ['claude', 'cursor', 'kilo', 'roo'];
-      console.log(chalk.gray('\n  → All tools selected'));
-    } else {
-      tools = selectedTools;
-    }
-
-    if (tools.length === 0) {
-      console.log(chalk.yellow('No tools selected. Exiting.'));
-      return;
-    }
-  }
-
-  console.log('');
-  console.log(chalk.gray('Setting up with copied templates (customize via .local directories)...\n'));
-
-  // Set up each selected tool with copied templates
-  for (const tool of tools) {
-    await setupTool(tool, language, autoYes);
-  }
-
-  // Set up .dev folder for developer workspace
-  await setupDevFolder(language, isUpdate);
-
-  // Set up centralized rules directory
-  await setupCentralizedRules(language, isUpdate, autoYes);
-
-  // Generate Codex manifest/index and session guide
-  if (!NO_CODEX_GUIDE) {
-    const discovered = discoverRuleFiles(language);
-    await writeCodexManifestAndIndex(language, discovered);
-    await setupCodexGuide(language, isUpdate, discovered);
-  }
-
-  // Set up TypeScript configuration files if TypeScript project
-  if (language === 'typescript') {
-    await setupTypeScriptConfig(isUpdate);
-  }
-
-  console.log(chalk.green.bold(`\n✅ ${isUpdate ? 'Update' : 'Setup'} complete!\n`));
-  printNextSteps(tools, language, isUpdate);
-}
-
-function detectLanguage(projectRoot) {
-  // Detect TypeScript
-  if (fs.existsSync(path.join(projectRoot, 'tsconfig.json'))) {
-    return 'typescript';
-  }
-
-  // Detect from package.json
-  const packageJsonPath = path.join(projectRoot, 'package.json');
-  if (fs.existsSync(packageJsonPath)) {
-    try {
-      const packageJson = JSON.parse(fs.readFileSync(packageJsonPath, 'utf-8'));
-      if (packageJson.dependencies?.typescript || packageJson.devDependencies?.typescript) {
-        return 'typescript';
-      }
-      // If no TypeScript, assume JavaScript
-      return 'javascript';
-    } catch (error) {
-      // Ignore parse errors
-    }
-  }
-
-  // Detect Python
-  if (fs.existsSync(path.join(projectRoot, 'requirements.txt')) ||
-      fs.existsSync(path.join(projectRoot, 'pyproject.toml')) ||
-      fs.existsSync(path.join(projectRoot, 'setup.py')) ||
-      fs.existsSync(path.join(projectRoot, 'Pipfile'))) {
-    return 'python';
-  }
-
-  // Could not detect
-  return null;
-}
-
-async function setupTool(tool, language, autoYes) {
-  console.log(chalk.blue(`\n📦 Setting up ${tool}...`));
-
-  if (tool === 'claude') {
-    await setupClaude(language, autoYes);
-  } else if (tool === 'cursor') {
-    await setupCursor(language, autoYes);
-  } else if (tool === 'kilo') {
-    await setupKilo(language, autoYes);
-  } else if (tool === 'roo') {
-    await setupRoo(language, autoYes);
-  }
-}
-
-async function handleExistingConfig(configDir, toolName, autoYes = false) {
-  console.log(chalk.yellow(`\n  ⚠ Existing ${toolName} configuration detected`));
-
-  let action;
-  if (autoYes) {
-    // Safe default for CI: preserve user files alongside shared rules
-    action = 'migrate-preserve';
-  } else {
-    ({ action } = await inquirer.prompt([
-      {
-        type: 'list',
-        name: 'action',
-        message: `  How would you like to handle existing ${toolName} files?`,
-        choices: [
-          {
-            name: 'Replace with new setup',
-            value: 'replace',
-            short: 'Replace'
-          },
-          {
-            name: 'Migrate to .local/ (your files supersede shared rules)',
-            value: 'migrate-supersede',
-            short: 'Migrate (supersede)'
-          },
-          {
-            name: 'Migrate to .local/ (preserved alongside shared rules)',
-            value: 'migrate-preserve',
-            short: 'Migrate (preserve)'
-          },
-          {
-            name: 'Skip - keep existing configuration as-is',
-            value: 'skip',
-            short: 'Skip'
-          }
-        ],
-        default: 'replace'
-      }
-    ]));
-  }
-
-  if (action === 'skip') {
-    return 'skip';
-  }
-
-  if (action === 'replace') {
-    // Remove old files
-    const files = fs.readdirSync(configDir);
-    for (const file of files) {
-      const filePath = path.join(configDir, file);
-      const stats = fs.statSync(filePath);
-      if (stats.isDirectory()) {
-        fs.rmSync(filePath, { recursive: true });
-      } else {
-        fs.unlinkSync(filePath);
-      }
-    }
-
-    console.log(chalk.green(`  ✓ Removed existing files`));
-
-    return 'replace';
-  }
-
-  if (action === 'migrate-supersede' || action === 'migrate-preserve') {
-    // Migrate existing files to .local
-    const rulesDir = path.join(configDir, 'rules');
-    const localDir = path.join(rulesDir, '.local');
-
-    // Check if there are rule files directly in the config dir or in a rules dir
-    const filesToMigrate = [];
-
-    // Check root level
-    const rootFiles = fs.readdirSync(configDir).filter(file => {
-      const filePath = path.join(configDir, file);
-      return fs.statSync(filePath).isFile() && file.endsWith('.md');
-    });
-
-    // Check rules directory if it exists
-    let rulesFiles = [];
-    if (fs.existsSync(rulesDir)) {
-      rulesFiles = fs.readdirSync(rulesDir).filter(file => {
-        const filePath = path.join(rulesDir, file);
-        return fs.statSync(filePath).isFile() && file.endsWith('.md');
-      });
-    }
-
-    if (rootFiles.length > 0 || rulesFiles.length > 0) {
-      // Create .local directory
-      fs.mkdirSync(localDir, { recursive: true });
-
-      // Migrate root level markdown files
-      for (const file of rootFiles) {
-        const source = path.join(configDir, file);
-        const dest = path.join(localDir, file);
-        fs.copyFileSync(source, dest);
-        fs.unlinkSync(source);
-        filesToMigrate.push(file);
-      }
-
-      // Migrate rules directory markdown files
-      for (const file of rulesFiles) {
-        const source = path.join(rulesDir, file);
-        const dest = path.join(localDir, file);
-        fs.copyFileSync(source, dest);
-        fs.unlinkSync(source);
-        filesToMigrate.push(file);
-      }
-
-      if (filesToMigrate.length > 0) {
-        console.log(chalk.green(`  ✓ Migrated ${filesToMigrate.length} files to .local/`));
-
-        if (action === 'migrate-supersede') {
-          console.log(chalk.blue(`  ℹ Your .local/ files will supersede shared rules with same names`));
-        } else {
-          console.log(chalk.blue(`  ℹ Your .local/ files preserved alongside shared rules`));
-        }
-      }
-    }
-
-    return action;
-  }
-}
-
-function copyDirectorySync(source, dest) {
-  fs.mkdirSync(dest, { recursive: true });
-  const files = fs.readdirSync(source);
-
-  for (const file of files) {
-    const sourcePath = path.join(source, file);
-    const destPath = path.join(dest, file);
-    const stats = fs.statSync(sourcePath);
-
-    if (stats.isDirectory()) {
-      copyDirectorySync(sourcePath, destPath);
-    } else {
-      fs.copyFileSync(sourcePath, destPath);
-    }
-  }
-}
-
-async function handleExistingCursorConfig(cursorRulesPath, autoYes = false) {
-  console.log(chalk.yellow(`\n  ⚠ Existing Cursor configuration detected`));
-
-  let action;
-  if (autoYes) {
-    action = 'migrate-preserve';
-  } else {
-    ({ action } = await inquirer.prompt([
-      {
-        type: 'list',
-        name: 'action',
-        message: `  How would you like to handle existing .cursorrules file?`,
-        choices: [
-          {
-            name: 'Replace with new setup',
-            value: 'replace',
-            short: 'Replace'
-          },
-          {
-            name: 'Migrate to .cursorrules.local (your rules supersede shared rules)',
-            value: 'migrate-supersede',
-            short: 'Migrate (supersede)'
-          },
-          {
-            name: 'Migrate to .cursorrules.local (preserved alongside shared rules)',
-            value: 'migrate-preserve',
-            short: 'Migrate (preserve)'
-          },
-          {
-            name: 'Skip - keep existing configuration as-is',
-            value: 'skip',
-            short: 'Skip'
-          }
-        ],
-        default: 'replace'
-      }
-    ]));
-  }
-
-  if (action === 'skip') {
-    return 'skip';
-  }
-
-  if (action === 'replace') {
-    // Remove old file
-    fs.unlinkSync(cursorRulesPath);
-    console.log(chalk.green(`  ✓ Removed existing file`));
-
-    return 'replace';
-  }
-
-  if (action === 'migrate-supersede' || action === 'migrate-preserve') {
-    // Migrate existing file to .cursorrules.local
-    const localPath = path.join(PROJECT_ROOT, '.cursorrules.local');
-
-    // If .cursorrules.local already exists, append content
-    if (fs.existsSync(localPath)) {
-      const existingContent = fs.readFileSync(cursorRulesPath, 'utf-8');
-      const localContent = fs.readFileSync(localPath, 'utf-8');
-      fs.writeFileSync(localPath, `${localContent}\n\n# Migrated from .cursorrules\n${existingContent}`);
-      console.log(chalk.green(`  ✓ Appended content to existing .cursorrules.local`));
-    } else {
-      fs.copyFileSync(cursorRulesPath, localPath);
-      console.log(chalk.green(`  ✓ Migrated to .cursorrules.local`));
-    }
-
-    // Remove old file
-    fs.unlinkSync(cursorRulesPath);
-
-    if (action === 'migrate-supersede') {
-      console.log(chalk.blue(`  ℹ Your .cursorrules.local will supersede shared rules`));
-    } else {
-      console.log(chalk.blue(`  ℹ Your .cursorrules.local preserved alongside shared rules`));
-    }
-
-    return action;
-  }
-}
-
-async function setupClaude(language, autoYes = false) {
-  const claudeDir = path.join(PROJECT_ROOT, '.claude');
-  const templateDir = path.join(TEMPLATES_DIR, 'claude');
-
-  // Check if .claude directory already exists with content
-  const hasExisting = fs.existsSync(claudeDir) && fs.readdirSync(claudeDir).length > 0;
-
-  if (hasExisting) {
-    // Handle existing configuration
-    const migrated = await handleExistingConfig(claudeDir, 'Claude Code', autoYes);
-    if (migrated === 'skip') {
-      console.log(chalk.gray('  Skipped Claude Code setup'));
-      return;
-    }
-  } else {
-    // Create .claude directory if it doesn't exist
-    fs.mkdirSync(claudeDir, { recursive: true });
-    console.log(chalk.gray('  Created .claude directory'));
-  }
-
-  // Set up global commands directory (user-level, not project-level)
-  const globalCommandsDir = path.join(require('os').homedir(), '.claude', 'commands');
-  const templateCommandsDir = path.join(templateDir, 'commands');
-
-  // Create global commands directory if it doesn't exist
-  if (!fs.existsSync(globalCommandsDir)) {
-    fs.mkdirSync(globalCommandsDir, { recursive: true });
-    console.log(chalk.green('  ✓ Created global ~/.claude/commands directory'));
-  }
-
-  // Copy commands to global directory (not project-level)
-  if (fs.existsSync(templateCommandsDir) && fs.readdirSync(templateCommandsDir).length > 0) {
-    const commandFiles = fs.readdirSync(templateCommandsDir).filter(f => f.endsWith('.md'));
-    for (const file of commandFiles) {
-      const source = path.join(templateCommandsDir, file);
-      const dest = path.join(globalCommandsDir, file);
-
-      // Only copy if doesn't exist or is different
-      if (!fs.existsSync(dest) || fs.readFileSync(source, 'utf-8') !== fs.readFileSync(dest, 'utf-8')) {
-        fs.copyFileSync(source, dest);
-        console.log(chalk.green(`  ✓ Copied ${file} to global commands`));
-      }
-    }
-    console.log(chalk.blue('  ℹ Commands available globally in all projects'));
-  }
-
-  // Set up workflows directory (if it has content in the future)
-  const workflowsDir = path.join(claudeDir, 'workflows');
-  const templateWorkflowsDir = path.join(templateDir, 'workflows');
-
-  if (fs.existsSync(templateWorkflowsDir) && fs.readdirSync(templateWorkflowsDir).length > 0) {
-  await copyPath(templateWorkflowsDir, workflowsDir, 'workflows directory', autoYes);
-  }
-
-  // Set up hooks directory
-  const hooksDir = path.join(claudeDir, 'hooks');
-  const templateHooksDir = path.join(templateDir, 'hooks');
-
-  if (fs.existsSync(templateHooksDir) && fs.readdirSync(templateHooksDir).length > 0) {
-    // Create hooks directory if it doesn't exist
-    if (!fs.existsSync(hooksDir)) {
-      fs.mkdirSync(hooksDir, { recursive: true });
-    }
-
-    // Copy hook files (projects may customize hooks)
-    const hookFiles = fs.readdirSync(templateHooksDir);
-    for (const file of hookFiles) {
-      const source = path.join(templateHooksDir, file);
-      const dest = path.join(hooksDir, file);
-
-      // Only copy if doesn't exist (preserve custom hooks)
-      if (!fs.existsSync(dest)) {
-        fs.copyFileSync(source, dest);
-
-        // Make hooks executable on Unix systems
-        if (file.endsWith('.js')) {
-          try {
-            fs.chmodSync(dest, 0o755);
-          } catch (error) {
-            // Ignore permission errors on Windows
-          }
-        }
-
-        console.log(chalk.green(`  ✓ Copied ${file} to hooks/`));
-      }
-    }
-    console.log(chalk.blue('  ℹ Hooks will run automatically on session start/end'));
-  }
-
-  // Copy settings.json if it exists in template (project-specific file)
-  const settingsTemplate = path.join(templateDir, 'settings.json');
-  const settingsTarget = path.join(claudeDir, 'settings.json');
-
-  if (fs.existsSync(settingsTemplate)) {
-    if (fs.existsSync(settingsTarget)) {
-      if (autoYes) {
-        // Non-interactive: do not overwrite project-specific settings by default
-        console.log(chalk.gray('  Skipped settings.json'));
-      } else {
-        const { overwrite } = await inquirer.prompt([
-          {
-            type: 'confirm',
-            name: 'overwrite',
-            message: '  settings.json already exists. Overwrite?',
-            default: false,
-          },
-        ]);
-
-        if (overwrite) {
-          fs.copyFileSync(settingsTemplate, settingsTarget);
-          console.log(chalk.green('  ✓ Copied settings.json (project-specific)'));
-        } else {
-          console.log(chalk.gray('  Skipped settings.json'));
-        }
-      }
-    } else {
-      fs.copyFileSync(settingsTemplate, settingsTarget);
-      console.log(chalk.green('  ✓ Copied settings.json (project-specific)'));
-    }
-  }
-
-  console.log(chalk.green('  ✓ Claude Code configuration set up'));
-}
-
-async function setupCursor(language, autoYes = false) {
-  const cursorRulesPath = path.join(PROJECT_ROOT, '.cursorrules');
-  const templatePath = path.join(TEMPLATES_DIR, 'cursor', '.cursorrules');
-
-  if (!fs.existsSync(templatePath)) {
-    console.log(chalk.yellow('  ⚠ Cursor template not found, skipping'));
-    return;
-  }
-
-  // Check if .cursorrules already exists
-  if (fs.existsSync(cursorRulesPath)) {
-    // Handle existing file
-    const migrated = await handleExistingCursorConfig(cursorRulesPath, autoYes);
-    if (migrated === 'skip') {
-      console.log(chalk.gray('  Skipped Cursor setup'));
-      return;
-    }
-  }
-
-  await copyPath(templatePath, cursorRulesPath, '.cursorrules', autoYes);
-
-  // Create .cursorrules.local for custom overrides
-  const cursorLocalPath = path.join(PROJECT_ROOT, '.cursorrules.local');
-  if (!fs.existsSync(cursorLocalPath)) {
-    fs.writeFileSync(cursorLocalPath, '# Add your custom Cursor rules here\n# These rules will be loaded in addition to .cursorrules\n');
-    console.log(chalk.green('  ✓ Created .cursorrules.local for custom rules'));
-  }
-
-  console.log(chalk.green('  ✓ Cursor configuration set up'));
-}
-
-async function setupKilo(language, autoYes = false) {
-  const kiloDir = path.join(PROJECT_ROOT, '.kilocode');
-
-  // Check if .kilocode directory already exists with content
-  const hasExisting = fs.existsSync(kiloDir) && fs.readdirSync(kiloDir).length > 0;
-
-  if (hasExisting) {
-    // Handle existing configuration
-    const migrated = await handleExistingConfig(kiloDir, 'Kilo Code', autoYes);
-    if (migrated === 'skip') {
-      console.log(chalk.gray('  Skipped Kilo Code setup'));
-      return;
-    }
-  } else {
-    // Create .kilocode directory if it doesn't exist
-    fs.mkdirSync(kiloDir, { recursive: true });
-    console.log(chalk.gray('  Created .kilocode directory'));
-  }
-
-  // Set up rules directory structure
-  const rulesDir = path.join(kiloDir, 'rules');
-
-  // Create rules directory
-  if (!fs.existsSync(rulesDir)) {
-    fs.mkdirSync(rulesDir, { recursive: true });
-  }
-
-  // Copy shared rules
-  const sharedRulesSource = path.join(TEMPLATES_DIR, 'shared', 'rules');
-  const sharedRulesDest = path.join(rulesDir, 'shared');
-  await copyPath(sharedRulesSource, sharedRulesDest, 'shared rules', autoYes);
-
-  // Copy language-specific rules
-  const languageRulesSource = path.join(TEMPLATES_DIR, 'languages', language, 'rules');
-  const languageRulesDest = path.join(rulesDir, language);
-
-  if (fs.existsSync(languageRulesSource)) {
-    await copyPath(languageRulesSource, languageRulesDest, `${language} rules`, autoYes);
-  } else {
-    console.log(chalk.yellow(`  ⚠ No ${language} rules available, skipping`));
-  }
-
-  // Create .local directory for custom rules
-  const rulesLocalDir = path.join(rulesDir, '.local');
-  if (!fs.existsSync(rulesLocalDir)) {
-    fs.mkdirSync(rulesLocalDir, { recursive: true });
-    console.log(chalk.green('  ✓ Created .local/ for custom rules'));
-  }
-
-  // Create README in .local directory
-  createLocalReadme(rulesLocalDir, 'Kilo Code');
-
-  console.log(chalk.green('  ✓ Kilo Code configuration set up'));
-}
-
-async function setupRoo(language, autoYes = false) {
-  const rooDir = path.join(PROJECT_ROOT, '.roo');
-
-  // Check if .roo directory already exists with content
-  const hasExisting = fs.existsSync(rooDir) && fs.readdirSync(rooDir).length > 0;
-
-  if (hasExisting) {
-    // Handle existing configuration
-    const migrated = await handleExistingConfig(rooDir, 'Roo Code', autoYes);
-    if (migrated === 'skip') {
-      console.log(chalk.gray('  Skipped Roo Code setup'));
-      return;
-    }
-  } else {
-    // Create .roo directory if it doesn't exist
-    fs.mkdirSync(rooDir, { recursive: true });
-    console.log(chalk.gray('  Created .roo directory'));
-  }
-
-  // Set up rules directory structure
-  const rulesDir = path.join(rooDir, 'rules');
-
-  // Create rules directory
-  if (!fs.existsSync(rulesDir)) {
-    fs.mkdirSync(rulesDir, { recursive: true });
-  }
-
-  // Copy shared rules
-  const sharedRulesSource = path.join(TEMPLATES_DIR, 'shared', 'rules');
-  const sharedRulesDest = path.join(rulesDir, 'shared');
-  await copyPath(sharedRulesSource, sharedRulesDest, 'shared rules', autoYes);
-
-  // Copy language-specific rules
-  const languageRulesSource = path.join(TEMPLATES_DIR, 'languages', language, 'rules');
-  const languageRulesDest = path.join(rulesDir, language);
-
-  if (fs.existsSync(languageRulesSource)) {
-    await copyPath(languageRulesSource, languageRulesDest, `${language} rules`, autoYes);
-  } else {
-    console.log(chalk.yellow(`  ⚠ No ${language} rules available, skipping`));
-  }
-
-  // Create .local directory for custom rules
-  const rulesLocalDir = path.join(rulesDir, '.local');
-  if (!fs.existsSync(rulesLocalDir)) {
-    fs.mkdirSync(rulesLocalDir, { recursive: true });
-    console.log(chalk.green('  ✓ Created .local/ for custom rules'));
-  }
-
-  // Create README in .local directory
-  createLocalReadme(rulesLocalDir, 'Roo Code');
-
-  console.log(chalk.green('  ✓ Roo Code configuration set up'));
-}
-
-function copyDirectory(src, dest) {
-  if (!fs.existsSync(dest)) {
-    fs.mkdirSync(dest, { recursive: true });
-  }
-
-  const entries = fs.readdirSync(src, { withFileTypes: true });
-  for (const entry of entries) {
-    const srcPath = path.join(src, entry.name);
-    const destPath = path.join(dest, entry.name);
-
-    if (entry.isDirectory()) {
-      copyDirectory(srcPath, destPath);
-    } else {
-      fs.copyFileSync(srcPath, destPath);
-    }
-  }
-}
-
-async function copyPath(source, target, name, autoYes = false) {
-  // Always copy (no symlinks)
-  const isDirectory = fs.statSync(source).isDirectory();
-
-  if (fs.existsSync(target)) {
-    const stats = fs.lstatSync(target);
-    if (autoYes) {
-      // Non-interactive: replace managed copies silently
-      if (stats.isDirectory()) {
-        fs.rmSync(target, { recursive: true });
-      } else {
-        fs.unlinkSync(target);
-      }
-    } else {
-      const { replace } = await inquirer.prompt([
-        {
-          type: 'confirm',
-          name: 'replace',
-          message: `  ${name} exists. Replace with copied templates?`,
-          default: true,
-        },
-      ]);
-
-      if (!replace) {
-        console.log(chalk.gray(`  Skipped ${name}`));
-        return { success: false, usedCopy: true };
-      }
-
-      if (stats.isDirectory()) {
-        fs.rmSync(target, { recursive: true });
-      } else {
-        fs.unlinkSync(target);
-      }
-    }
-  }
-
-  try {
-    if (isDirectory) {
-      copyDirectory(source, target);
-    } else {
-      const parent = path.dirname(target);
-      if (!fs.existsSync(parent)) fs.mkdirSync(parent, { recursive: true });
-      fs.copyFileSync(source, target);
-    }
-    console.log(chalk.green(`  ✓ Copied ${name}`));
-    return { success: true, usedCopy: true };
-  } catch (error) {
-    console.log(chalk.red(`  ✗ Failed to copy ${name}: ${error.message}`));
-    throw error;
-  }
-}
-
-function createLocalReadme(localDir, toolName) {
-  const readmePath = path.join(localDir, 'README.md');
-  if (fs.existsSync(readmePath)) {
-    return; // Don't overwrite existing README
-  }
-
-  const readmeContent = `# ${toolName} - Local Rules
-
-This directory is for **your project-specific custom rules** that override or extend the base rules.
-
-## Why use .local?
-
-The base rule directories (\`shared/\`, \`${toolName === 'Claude Code' ? 'typescript' : 'typescript'}\`, etc.) are **copied** from this package during setup/update. Treat them as managed sources; do not edit them directly because updates may overwrite changes. Use .local for customizations that persist.
-
-## How to customize
-
-### Option 1: Override specific rules
-Create a file with the same name as a base rule to override it:
-\`\`\`
-.local/
-  └── architecture.md    # Overrides shared/architecture.md
-\`\`\`
-
-### Option 2: Add new rules
-Add new markdown files for project-specific requirements:
-\`\`\`
-.local/
-  └── custom-api-standards.md
-  └── database-conventions.md
-\`\`\`
-
-### Option 3: Extend existing rules
-Reference and extend base rules in your custom files:
-\`\`\`markdown
-<!-- In .local/custom-architecture.md -->
-# Custom Architecture Rules
-
-See base rules in \`../shared/clean-architecture.md\`
-
-## Project-Specific Additions
-- Our API uses GraphQL instead of REST
-- ...
-\`\`\`
-
-## Updating base rules
-
-When you run \`ai-dotfiles-manager update\`, the copied base rule directories are refreshed with the latest templates, but your .local files remain untouched.
-
-## Git
-
-**Commit .local files** to share project-specific rules with your team:
-\`\`\`gitignore
-# In your .gitignore:
-# Ignore base rules copied from package
-.claude/rules/shared
-.claude/rules/typescript
-
-# But commit local customizations
-!.claude/rules/.local/
-\`\`\`
-`;
-
-  fs.writeFileSync(readmePath, readmeContent);
-}
-
-async function setupDevFolder(language, isUpdate) {
-  const devDir = path.join(PROJECT_ROOT, '.dev');
-
-  console.log(chalk.blue('\n📦 Setting up .dev folder...'));
-
-  // Create .dev directory if it doesn't exist
-  if (!fs.existsSync(devDir)) {
-    fs.mkdirSync(devDir, { recursive: true });
-    console.log(chalk.green('  ✓ Created .dev/ directory'));
-  }
-
-  // Generate architecture.md (always regenerate to keep it fresh)
-  const architecturePath = path.join(devDir, 'architecture.md');
-  const { generateArchitectureDoc } = require('../lib/architecture-generator');
-  const architectureContent = generateArchitectureDoc(language);
-  fs.writeFileSync(architecturePath, architectureContent);
-  console.log(chalk.green('  ✓ Generated architecture.md'));
-
-  // Create todo.md only if it doesn't exist (preserve user's tasks)
-  const todoPath = path.join(devDir, 'todo.md');
-  if (!fs.existsSync(todoPath)) {
-    const todoContent = generateTodoTemplate();
-    fs.writeFileSync(todoPath, todoContent);
-    console.log(chalk.green('  ✓ Created todo.md'));
-  } else {
-    console.log(chalk.gray('  ⚬ Preserved existing todo.md'));
-  }
-
-  // Create README explaining .dev folder
-  const readmePath = path.join(devDir, 'README.md');
-  if (!fs.existsSync(readmePath)) {
-    const readmeContent = generateDevReadme();
-    fs.writeFileSync(readmePath, readmeContent);
-    console.log(chalk.green('  ✓ Created README.md'));
-  }
-
-  // Sync managed lint guides into .dev/lint
-  const devTemplatesDir = path.join(TEMPLATES_DIR, 'dev');
-  const lintTemplateDir = path.join(devTemplatesDir, 'lint');
-  const lintDestDir = path.join(devDir, 'lint');
-  if (fs.existsSync(lintTemplateDir)) {
-    if (!fs.existsSync(lintDestDir)) {
-      fs.mkdirSync(lintDestDir, { recursive: true });
-    }
-
-    const lintFiles = fs.readdirSync(lintTemplateDir)
-      .filter(name => name.toLowerCase().endsWith('.md'));
-    lintFiles.forEach(name => {
-      const sourcePath = path.join(lintTemplateDir, name);
-      const destPath = path.join(lintDestDir, name);
-      fs.copyFileSync(sourcePath, destPath);
-    });
-    if (lintFiles.length) {
-      console.log(chalk.green('  ✓ Synced lint guides into .dev/lint/'));
-    }
-  }
-
-  console.log(chalk.blue('  ℹ .dev/ is auto-loaded into AI context on every session'));
-}
-
-async function setupCentralizedRules(language, isUpdate, autoYes = false) {
-  const devDir = path.join(PROJECT_ROOT, '.dev');
-  const rulesDir = path.join(devDir, 'rules');
-
-  console.log(chalk.blue('\n📦 Setting up centralized rules...'));
-
-  // Create .dev/rules directory structure
-  if (!fs.existsSync(rulesDir)) {
-    fs.mkdirSync(rulesDir, { recursive: true });
-    console.log(chalk.green('  ✓ Created .dev/rules/ directory'));
-  }
-
-  // Copy shared rules into provider rules directory
-  const sharedRulesSource = path.join(TEMPLATES_DIR, 'shared', 'rules');
-  const sharedRulesDest = path.join(rulesDir, 'shared');
-  const sharedResult = await copyPath(sharedRulesSource, sharedRulesDest, 'shared rules', autoYes);
-
-  // Copy language-specific rules into provider rules directory
-  const languageRulesSource = path.join(TEMPLATES_DIR, 'languages', language, 'rules');
-  const languageRulesDest = path.join(rulesDir, language);
-  let languageResult = { usedCopy: false };
-
-  if (fs.existsSync(languageRulesSource)) {
-    languageResult = await copyPath(languageRulesSource, languageRulesDest, `${language} rules`, autoYes);
-  } else {
-    console.log(chalk.yellow(`  ⚠ No ${language} rules available, skipping`));
-  }
-
-  // Create .local directory for custom rules
-  const rulesLocalDir = path.join(rulesDir, '.local');
-  if (!fs.existsSync(rulesLocalDir)) {
-    fs.mkdirSync(rulesLocalDir, { recursive: true });
-    console.log(chalk.green('  ✓ Created .dev/rules/.local/ for custom rules'));
-  }
-
-  // Create README in .local directory
-  createLocalRulesReadme(rulesLocalDir);
-
-  // Create README in rules directory
-  const rulesReadmePath = path.join(rulesDir, 'README.md');
-  if (!fs.existsSync(rulesReadmePath)) {
-    const rulesReadmeContent = generateRulesReadme();
-    fs.writeFileSync(rulesReadmePath, rulesReadmeContent);
-    console.log(chalk.green('  ✓ Created .dev/rules/README.md'));
-  }
-
-  console.log(chalk.green('  ✓ Centralized rules set up'));
-}
-
-async function setupTypeScriptConfig(isUpdate) {
-  console.log(chalk.blue('\n📦 Setting up TypeScript configuration files...'));
-
-  const tsConfigFiles = [
-    { source: 'tsconfig.json', dest: 'tsconfig.json' },
-    { source: 'tsconfig.test.json', dest: 'tsconfig.test.json' },
-    { source: 'tsconfig.eslint.json', dest: 'tsconfig.eslint.json' },
-    { source: '.eslintrc.json', dest: '.eslintrc.json' }
-  ];
-
-  for (const { source, dest } of tsConfigFiles) {
-    const sourcePath = path.join(TEMPLATES_DIR, 'languages', 'typescript', source);
-    const destPath = path.join(PROJECT_ROOT, dest);
-
-    // Check if source file exists
-    if (!fs.existsSync(sourcePath)) {
-      console.log(chalk.yellow(`  ⚠ Template file ${source} not found, skipping`));
-      continue;
-    }
-
-    // If file already exists in project, backup and replace
-    if (fs.existsSync(destPath)) {
-      const backupPath = `${destPath}.bak`;
-      let backupNumber = 1;
-      let finalBackupPath = backupPath;
-
-      // Find unique backup filename if .bak already exists
-      while (fs.existsSync(finalBackupPath)) {
-        finalBackupPath = `${destPath}.bak${backupNumber}`;
-        backupNumber++;
-      }
-
-      // Create backup
-      fs.copyFileSync(destPath, finalBackupPath);
-      console.log(chalk.yellow(`  ⚠ Backed up existing ${dest} to ${path.basename(finalBackupPath)}`));
-    }
-
-    // Copy the file
-    fs.copyFileSync(sourcePath, destPath);
-    console.log(chalk.green(`  ✓ Created ${dest}`));
-  }
-
-  console.log(chalk.blue('  ℹ TypeScript configuration files provide strict type checking and linting'));
-}
-
-function createLocalRulesReadme(localDir) {
-  const readmePath = path.join(localDir, 'README.md');
-  if (fs.existsSync(readmePath)) {
-    return; // Don't overwrite existing README
-  }
-
-  const readmeContent = `# Local Rules Directory
-
-This directory contains **project-specific custom rules** that override or extend the base rules.
-
-## How to customize
-
-### Override specific rules
-Create a file with the same name as a base rule to override it:
-\`\`\`
-.local/
-  └── clean-architecture.md    # Overrides shared/clean-architecture.md
-\`\`\`
-
-### Add new rules
-Add new markdown files for project-specific requirements:
-\`\`\`
-.local/
-  └── custom-api-standards.md
-  └── database-conventions.md
-\`\`\`
-
-### Extend existing rules
-Reference and extend base rules in your custom files:
-\`\`\`markdown
-<!-- In .local/custom-architecture.md -->
-# Custom Architecture Rules
-
-See base rules in \`../shared/clean-architecture.md\`
-
-## Project-Specific Additions
-- Our API uses GraphQL instead of REST
-- ...
-\`\`\`
-
-## Updating base rules
-
-When you run \`ai-dotfiles-manager update\`, the copied base rule directories are refreshed with the latest templates, but your .local files remain untouched.
-
-## Git
-
-**Commit .local files** to share project-specific rules with your team:
-\`\`\`gitignore
-# In your .gitignore:
-# Ignore base rules copied from the package
-.dev/rules/shared/
-.dev/rules/typescript/
-
-# But commit local customizations
-!.dev/rules/.local/
-\`\`\`
-`;
-
-  fs.writeFileSync(readmePath, readmeContent);
-}
-
-function generateRulesReadme() {
-  return `# Centralized Rules Directory
-
-This directory contains **centralized rules** for all AI coding assistants, eliminating duplication across provider folders.
-
-## Structure
-
-\`\`\`
-.dev/rules/
-├── shared/              # Language-agnostic rules (managed copies)
-│   ├── clean-architecture.md
-│   ├── repository-pattern.md
-│   └── testing-principles.md
-├── typescript/          # Language-specific rules (managed copies)
-│   ├── coding-standards.md
-│   └── testing.md
-└── .local/             # Project-specific overrides
-    ├── custom-rules.md
-    └── architecture.md   # Override shared rules
-\`\`\`
-
-## How It Works
-
-### Base Rules (Managed Copies)
-- **Shared Rules**: Universal principles applicable to all projects
-- **Language Rules**: Specific conventions for your programming language
-- **Source**: Copied from global package templates
-- **Updated via**: Run \`ai-dotfiles-manager update\`
-
-### Local Overrides (Writable)
-- **Project-specific**: Custom rules for this project only
-- **Override capability**: Files with same name replace base rules
-- **Version control**: Commit these to share with your team
-- **Survive updates**: Never affected by package updates
-
-## Loading Priority
-
-1. **Base shared rules** loaded first
-2. **Language-specific rules** loaded next
-3. **Local overrides** loaded last (highest priority)
-
-This means your \`.local/\` rules always take precedence over base rules.
-
----
-
-*This centralized approach eliminates the need to maintain separate rule sets for each AI provider.*
-`;
-}
-
-function generateArchitectureDoc(language) {
-  const projectName = path.basename(PROJECT_ROOT);
-
-  // Analyze project structure
-  const hasPackageJson = fs.existsSync(path.join(PROJECT_ROOT, 'package.json'));
-  const hasSrc = fs.existsSync(path.join(PROJECT_ROOT, 'src'));
-  const hasTests = fs.existsSync(path.join(PROJECT_ROOT, 'tests')) ||
-                   fs.existsSync(path.join(PROJECT_ROOT, 'test')) ||
-                   fs.existsSync(path.join(PROJECT_ROOT, '__tests__'));
-
-  let framework = 'Unknown';
-  let dependencies = [];
-
-  if (hasPackageJson) {
-    try {
-      const pkg = JSON.parse(fs.readFileSync(path.join(PROJECT_ROOT, 'package.json'), 'utf-8'));
-      dependencies = [
-        ...Object.keys(pkg.dependencies || {}),
-        ...Object.keys(pkg.devDependencies || {})
-      ];
-
-      // Detect framework
-      if (dependencies.includes('next')) framework = 'Next.js';
-      else if (dependencies.includes('react')) framework = 'React';
-      else if (dependencies.includes('vue')) framework = 'Vue';
-      else if (dependencies.includes('express')) framework = 'Express';
-      else if (dependencies.includes('nestjs')) framework = 'NestJS';
-      else if (dependencies.includes('fastify')) framework = 'Fastify';
-    } catch (error) {
-      // Ignore parse errors
-    }
-  }
-
-  // Scan directory structure
-  const srcDirs = [];
-  if (hasSrc) {
-    try {
-      const srcContents = fs.readdirSync(path.join(PROJECT_ROOT, 'src'));
-      srcDirs.push(...srcContents.filter(item => {
-        const stat = fs.statSync(path.join(PROJECT_ROOT, 'src', item));
-        return stat.isDirectory();
-      }));
-    } catch (error) {
-      // Ignore read errors
-    }
-  }
-
-  return `# ${projectName} - Architecture Overview
-
-> Auto-generated architecture overview for AI context loading
-
-## Project Information
-
-- **Language**: ${language}
-- **Framework**: ${framework}
-- **Architecture**: Clean Architecture (3-layer)
-
-## Directory Structure
-
-\`\`\`
-${projectName}/
-${hasSrc ? '├── src/                    # Source code' : ''}
-${srcDirs.includes('domain') ? '│   ├── domain/              # Core business logic' : ''}
-${srcDirs.includes('application') ? '│   ├── application/         # Use cases & services' : ''}
-${srcDirs.includes('infrastructure') ? '│   ├── infrastructure/      # External integrations' : ''}
-${hasTests ? '├── tests/                  # Test files' : ''}
-${hasPackageJson ? '└── package.json           # Dependencies' : ''}
-\`\`\`
-
-## Key Technologies
-
-${dependencies.length > 0 ? dependencies.slice(0, 10).map(dep => `- ${dep}`).join('\n') : '- (Add key technologies here)'}
-
-## Architecture Principles
-
-This project follows **Clean Architecture** with three layers:
-
-1. **Domain Layer** (src/domain/)
-   - Business entities and interfaces
-   - Domain errors
-   - No external dependencies
-
-2. **Application Layer** (src/application/)
-   - Business logic and use cases
-   - Service implementations
-   - Depends only on Domain
-
-3. **Infrastructure Layer** (src/infrastructure/)
-   - External integrations (databases, APIs)
-   - Repository implementations
-   - Depends on Application and Domain
-
-## Key Patterns
-
-- **Repository Pattern**: All data access through repositories
-- **Dependency Injection**: Constructor injection for all dependencies
-- **Interface Segregation**: One focused interface per file
-- **Domain Errors**: Specific error classes with HTTP status codes
-
-## Notes
-
-*Use this document to add project-specific architectural decisions, conventions, and important context for AI assistants.*
-
-**Last Updated**: ${new Date().toISOString().split('T')[0]}
-`;
-}
-
-function generateTodoTemplate() {
-  return `# Developer Todo List
-
-> Personal task list - auto-loaded into AI context. Check off items as you complete them.
-
-## Current Sprint
-
-- [ ] Task 1
-- [ ] Task 2
-- [ ] Task 3
-
-## Backlog
-
-- [ ] Future task 1
-- [ ] Future task 2
-
-## Completed
-
-- [x] Example completed task
-
----
-
-*Keep this list updated. Checked items ([x]) show completed work.*
-`;
-}
-
-function generateDevReadme() {
-  return `# .dev/ - Developer Workspace
-
-This folder contains **your personal developer workspace** that's auto-loaded into AI context for every session.
-
-## Files
-
-### architecture.md
-**Auto-generated project overview** that provides context to AI assistants about:
-- Project structure
-- Technologies used
-- Architectural patterns
-- Key principles
-
-**Regenerated on setup/update** to stay current with your project.
-
-### todo.md
-**Your personal task list** with checkboxes:
-- [ ] Pending tasks
-- [x] Completed tasks
-
-AI assistants see your current tasks and can help you work through them. Simply check off items as you complete them.
-
-## Auto-Loading
-
-All files in .dev/ are automatically loaded into AI context when you start a new session with:
-- Claude Code
-- Cursor
-- Kilo Code
-- Roo Code
-
-This gives the AI immediate understanding of:
-- What you're working on (todo.md)
-- How the project is structured (architecture.md)
-
-## Git
-
-The .dev/ folder is **personal** and typically not committed:
-
-\`\`\`gitignore
-# In your .gitignore:
-.dev/
-\`\`\`
-
-However, you can commit it if you want to share architecture notes or tasks with your team.
-
-## Customization
-
-Feel free to add more files:
-- \`notes.md\` - Personal development notes
-- \`decisions.md\` - Architectural decision records
-- \`research.md\` - Research and exploration notes
-
-All .md files in .dev/ will be loaded into AI context.
-`;
-}
-
-function printNextSteps(tools, language, isUpdate = false) {
-  if (isUpdate) {
-    console.log(chalk.bold('✨ Configuration Updated:\n'));
-    console.log(chalk.gray(`Language: ${language}`));
-    console.log(chalk.gray('Updated tools: ' + tools.map(t => t.charAt(0).toUpperCase() + t.slice(1)).join(', ') + '\n'));
-    console.log(chalk.green('Your AI coding assistants now have the latest templates and rules!\n'));
-    console.log(chalk.blue('💡 Run "ai-dotfiles-manager review" to check for architecture violations\n'));
-    return;
-  }
-
-  console.log(chalk.bold('📋 Next Steps:\n'));
-  console.log(chalk.gray(`Language: ${language}\n`));
-
-  if (tools.includes('claude')) {
-    console.log(chalk.white('Claude Code:'));
-    console.log(chalk.gray('  • Rules loaded from centralized .dev/rules/'));
-    console.log(chalk.gray('    - shared/ (managed copies)'));
-    console.log(chalk.gray(`    - ${language}/ (managed copies)`));
-    console.log(chalk.gray('    - .local/ (your custom rules)'));
-    console.log(chalk.gray('  • Commands are available as slash commands:'));
-    console.log(chalk.gray('    - /create-repo - Create a new repository'));
-    console.log(chalk.gray('    - /create-service - Create a new service'));
-    console.log(chalk.gray('    - /create-error - Create a domain error'));
-    console.log(chalk.gray('    - /create-tests - Generate test files'));
-    console.log(chalk.gray('  • Session hooks: Auto-load rules and commit completed todos\n'));
-  }
-
-  if (tools.includes('cursor')) {
-    console.log(chalk.white('Cursor:'));
-    console.log(chalk.gray('  • Rules loaded from centralized .dev/rules/'));
-    console.log(chalk.gray('    - Via .cursorrules pointing to .dev/rules/'));
-    console.log(chalk.gray('  • Customize: Edit .cursorrules.local\n'));
-  }
-
-  if (tools.includes('kilo')) {
-    console.log(chalk.white('Kilo Code:'));
-    console.log(chalk.gray('  • Rules loaded from centralized .dev/rules/'));
-    console.log(chalk.gray('    - Via config.json pointing to .dev/rules/'));
-    console.log(chalk.gray('  • Session hooks: Auto-load rules and commit completed todos\n'));
-  }
-
-  if (tools.includes('roo')) {
-    console.log(chalk.white('Roo Code:'));
-    console.log(chalk.gray('  • Rules loaded from centralized .dev/rules/'));
-    console.log(chalk.gray('    - Via config.json pointing to .dev/rules/'));
-    console.log(chalk.gray('  • Session hooks: Auto-load rules and commit completed todos\n'));
-  }
-
-  if (language === 'typescript') {
-    console.log(chalk.blue('💡 TypeScript configuration files added (tsconfig.json, tsconfig.test.json, tsconfig.eslint.json, .eslintrc.json)'));
-    console.log(chalk.blue('💡 Existing config files are backed up with .bak extension'));
-  }
-  console.log(chalk.blue('💡 All rules are now centralized in .dev/rules/ - no more duplication!'));
-  console.log(chalk.blue('💡 Session hooks automatically load rules and commit completed todos'));
-  console.log(chalk.blue('💡 Run "ai-dotfiles-manager update" to get the latest templates'));
-  console.log(chalk.blue('💡 Run "ai-dotfiles-manager review" to check for architecture violations\n'));
-}
-
-async function setupCodexGuide(language, isUpdate, cachedFiles) {
-  const agentsPath = path.join(PROJECT_ROOT, 'AGENTS.md');
-  const { generateCodexGuide } = require('../lib/codex-session-guide');
-  const files = cachedFiles || discoverRuleFiles(language);
-  const guideBlock = generateCodexGuide(language, { files });
-
-  const startMarker = '<!-- ai-dotfiles-manager:codex-guide:start -->';
-  const endMarker = '<!-- ai-dotfiles-manager:codex-guide:end -->';
-
-  try {
-    if (fs.existsSync(agentsPath)) {
-      const current = fs.readFileSync(agentsPath, 'utf-8');
-      const startIdx = current.indexOf(startMarker);
-      const endIdx = current.indexOf(endMarker);
-
-      let nextContent;
-      if (startIdx !== -1 && endIdx !== -1 && endIdx > startIdx) {
-        // Replace existing managed block
-        nextContent = current.substring(0, startIdx) + guideBlock + current.substring(endIdx + endMarker.length);
-      } else {
-        // Append new managed block at the end with spacing
-        nextContent = current.trimEnd() + '\n\n' + guideBlock + '\n';
-      }
-
-      fs.writeFileSync(agentsPath, nextContent);
-      console.log(chalk.green('  ✓ Updated Codex session guide in AGENTS.md'));
-    } else {
-      // Create a new AGENTS.md focused on Codex guide
-      const content = `${guideBlock}\n`;
-      fs.writeFileSync(agentsPath, content);
-      console.log(chalk.green('  ✓ Created AGENTS.md with Codex session guide'));
-    }
-  } catch (error) {
-    console.log(chalk.yellow(`  ⚠ Skipped Codex guide update: ${error.message}`));
-  }
-}
-
-function discoverRuleFiles(language) {
-  const devDir = path.join(PROJECT_ROOT, '.dev');
-  const rulesDir = path.join(devDir, 'rules');
-  const langDir = language === 'javascript' ? 'typescript' : language;
-  const lintDir = path.join(devDir, 'lint');
-
-  const listMd = (dir) => {
-    try {
-      if (!fs.existsSync(dir)) return [];
-      return fs.readdirSync(dir)
-        .filter(f => f.toLowerCase().endsWith('.md'))
-        .sort()
-        .map(f => path.join(path.relative(PROJECT_ROOT, dir), f).replace(/\\/g, '/'));
-    } catch (_) {
-      return [];
-    }
-  };
-
-  return {
-    shared: listMd(path.join(rulesDir, 'shared')),
-    language: listMd(path.join(rulesDir, langDir)),
-    local: listMd(path.join(rulesDir, '.local')),
-    lint: listMd(lintDir),
-  };
-}
-
-async function writeCodexManifestAndIndex(language, files) {
-  const devDir = path.join(PROJECT_ROOT, '.dev');
-  if (!fs.existsSync(devDir)) fs.mkdirSync(devDir, { recursive: true });
-
-  const manifestPath = path.join(devDir, 'codex-manifest.json');
-  const indexPath = path.join(devDir, 'context-index.md');
-
-  const ordered = [];
-  const arch = path.join('.dev', 'architecture.md');
-  const archAbs = path.join(PROJECT_ROOT, arch);
-  if (fs.existsSync(archAbs)) ordered.push(arch);
-  const todo = path.join('.dev', 'todo.md');
-  const todoAbs = path.join(PROJECT_ROOT, todo);
-  if (fs.existsSync(todoAbs)) ordered.push(todo);
-  ordered.push(...(files.lint || []));
-  ordered.push(...(files.shared || []));
-  ordered.push(...(files.language || []));
-  ordered.push(...(files.local || []));
-
-  const manifest = {
-    load: ordered,
-    precedence: ['.dev/rules/.local', `.dev/rules/${language === 'javascript' ? 'typescript' : language}`, '.dev/rules/shared']
-  };
-
-  try {
-    fs.writeFileSync(manifestPath, JSON.stringify(manifest, null, 2));
-    fs.writeFileSync(indexPath, generateContextIndex(language, files));
-    console.log(chalk.green('  ✓ Generated Codex manifest and context index'));
-  } catch (e) {
-    console.log(chalk.yellow(`  ⚠ Skipped manifest/index generation: ${e.message}`));
-  }
-}
-
-function generateContextIndex(language, files) {
-  const lines = [];
-  lines.push('# Codex Context Index');
-  lines.push('');
-  lines.push('This index lists key context files Codex should consult.');
-  lines.push('');
-  lines.push('## Core');
-  lines.push('- `.dev/architecture.md`');
-  lines.push('- `.dev/todo.md` (if present)');
-  lines.push('');
-  lines.push('## Rules (precedence: .local > language > shared)');
-  const addSection = (title, arr, heading = '###') => {
-    lines.push(`${heading} ${title}`);
-    if (arr && arr.length) {
-      arr.forEach(p => lines.push(`- \`${p}\``));
-    } else {
-      lines.push('- (none)');
-    }
-    lines.push('');
-  };
-  addSection('Local Overrides', files.local);
-  addSection('Language Rules', files.language);
-  addSection('Shared Rules', files.shared);
-  addSection('Linting Guides', files.lint, '##');
-  lines.push('---');
-  lines.push('This file is generated by ai-dotfiles-manager.');
-  return lines.join('\n');
-}
-
-async function handleCommitTodoCommand() {
-  // Auto-refresh Codex guide block on any command
-  if (!NO_CODEX_GUIDE) {
-    try {
-      const language = detectLanguage(PROJECT_ROOT) || 'typescript';
-      const discovered = discoverRuleFiles(language);
-      await writeCodexManifestAndIndex(language, discovered);
-      await setupCodexGuide(language, true, discovered);
-    } catch (_) {
-      // Non-fatal if Codex guide update fails
-    }
-  }
-
-  const { enforceCommitPolicy, checkUncommittedWork } = require('../templates/dev/hooks/todo-commit.js');
-  
-  console.log(chalk.blue.bold('\n🔄 Todo Commit Enforcement\n'));
-  
-  const command = process.argv[3];
-  
-  switch (command) {
-    case 'check':
-      checkUncommittedWork();
-      break;
-    case 'enforce':
-    default:
-      enforceCommitPolicy();
-      break;
-  }
-}
-
-async function handleReviewCommand(reviewArgs) {
-  // Auto-refresh Codex guide block on any command
-  if (!NO_CODEX_GUIDE) {
-    try {
-      const language = detectLanguage(PROJECT_ROOT) || 'typescript';
-      const discovered = discoverRuleFiles(language);
-      await writeCodexManifestAndIndex(language, discovered);
-      await setupCodexGuide(language, true, discovered);
-    } catch (_) {
-      // Non-fatal if Codex guide update fails
-    }
-  }
-
-  const CodeReviewer = require('../scripts/review.js');
-
-  // Parse review options
-  const options = {
-    detailed: reviewArgs.includes('--detailed'),
-    fix: reviewArgs.includes('--fix'),
-    format: reviewArgs.includes('--json') ? 'json' : 'console',
-  };
-
-  // Create reviewer instance
-  const reviewer = new CodeReviewer(PROJECT_ROOT, options);
-
-  // Run analysis
-  const violations = await reviewer.analyze();
-
-  // Exit with error code if there are errors
-  if (violations.errors.length > 0) {
-    process.exit(1);
-  }
-}
+#!/usr/bin/env node
+
+const fs = require('fs');
+const path = require('path');
+const inquirer = require('inquirer');
+const chalk = require('chalk');
+
+const TEMPLATES_DIR = path.join(__dirname, '..', 'templates');
+const PROJECT_ROOT = process.cwd();
+const PACKAGE_JSON = require('../package.json');
+
+// Get the directory where the package is installed
+const getPackageRoot = () => {
+  return path.join(__dirname, '..');
+};
+
+// Parse command line arguments
+const args = process.argv.slice(2);
+const firstArg = args[0];
+const flags = args.filter(arg => arg.startsWith('-'));
+const positionals = args.filter(arg => !arg.startsWith('-'));
+const command = positionals[0];
+const commandIndex = typeof command === 'string' ? args.indexOf(command) : -1;
+const AUTO_YES = flags.includes('--yes') || flags.includes('-y');
+
+// Handle commands
+if (firstArg === '--version' || firstArg === '-v') {
+  console.log(`v${PACKAGE_JSON.version}`);
+  process.exit(0);
+}
+
+if (firstArg === '--help' || firstArg === '-h') {
+  printHelp();
+  process.exit(0);
+}
+
+if (command === 'review') {
+  const reviewArgs = commandIndex >= 0 ? args.slice(commandIndex + 1) : [];
+  handleReviewCommand(reviewArgs).catch((error) => {
+    console.error(chalk.red('\n❌ Error during review:'), error);
+    process.exit(1);
+  });
+} else if (command === 'commit-todo') {
+  handleCommitTodoCommand().catch((error) => {
+    console.error(chalk.red('\n❌ Error during todo commit:'), error);
+    process.exit(1);
+  });
+} else if (command === 'init' || command === 'setup' || command === 'update' || !command) {
+  const isUpdate = command === 'update';
+  main(isUpdate, AUTO_YES).catch((error) => {
+    console.error(chalk.red(`\n❌ Error during ${isUpdate ? 'update' : 'setup'}:`), error);
+    process.exit(1);
+  });
+} else {
+  console.log(chalk.red(`Unknown command: ${command}`));
+  console.log(chalk.gray('Run "ai-dotfiles-manager --help" for usage information\n'));
+  process.exit(1);
+}
+
+function printHelp() {
+  console.log(chalk.blue.bold('\n🤖 AI Dotfiles Manager\n'));
+  console.log(chalk.white('Usage:'));
+  console.log(chalk.gray('  ai-dotfiles-manager [command] [options]\n'));
+  console.log(chalk.white('Commands:'));
+  console.log(chalk.gray('  setup, init       Set up AI configuration in current project (default)'));
+  console.log(chalk.gray('  update            Update existing AI configuration with latest templates'));
+  console.log(chalk.gray('  review [options]  Analyze codebase for Clean Architecture violations'));
+  console.log(chalk.gray('  commit-todo       Enforce todo commit policy'));
+  console.log(chalk.gray('  --version, -v     Show version number'));
+  console.log(chalk.gray('  --help, -h        Show this help message\n'));
+  console.log(chalk.white('Global Options:'));
+  console.log(chalk.gray('  --yes, -y         Accept all defaults, skip interactive prompts'));
+  console.log(chalk.gray('  --no-codex-guide  Skip generating Codex manifest/index and AGENTS guide block\n'));
+  console.log(chalk.white('Review Options:'));
+  console.log(chalk.gray('  --detailed        Show detailed information including info-level messages'));
+  console.log(chalk.gray('  --json            Output results as JSON'));
+  console.log(chalk.gray('  --fix             Auto-fix simple issues (not implemented yet)\n'));
+  console.log(chalk.white('Examples:'));
+  console.log(chalk.gray('  ai-dotfiles-manager setup           # Interactive setup wizard'));
+  console.log(chalk.gray('  ai-dotfiles-manager setup --yes     # Non-interactive setup with defaults'));
+  console.log(chalk.gray('  ai-dotfiles-manager update -y       # Non-interactive update'));
+  console.log(chalk.gray('  ai-dotfiles-manager                 # Same as "ai-dotfiles-manager setup"'));
+  console.log(chalk.gray('  ai-dotfiles-manager review          # Run code review'));
+  console.log(chalk.gray('  ai-dotfiles-manager review --detailed   # Show all details'));
+  console.log(chalk.gray('  ai-dotfiles-manager -v              # Show version\n'));
+  console.log(chalk.white('Global Installation:'));
+  console.log(chalk.gray('  npm install -g ai-dotfiles-manager\n'));
+  console.log(chalk.white('Documentation:'));
+  console.log(chalk.gray('  https://github.com/tony.casey/ai-dotfiles-manager\n'));
+}
+
+async function main(isUpdate = false, autoYes = false) {
+  const action = isUpdate ? 'Update' : 'Setup';
+  console.log(chalk.blue.bold(`\n🤖 AI Dotfiles Manager ${action}\n`));
+
+  if (autoYes) {
+    console.log(chalk.gray('Running in non-interactive mode (--yes flag)\n'));
+  }
+
+  if (isUpdate) {
+    console.log(chalk.gray('Updating existing configuration with latest templates...\n'));
+  }
+
+  // Detect language
+  const detectedLanguage = detectLanguage(PROJECT_ROOT);
+  let language;
+
+  if (detectedLanguage) {
+    console.log(chalk.gray(`Detected language: ${detectedLanguage}\n`));
+
+    if (autoYes) {
+      language = detectedLanguage;
+      console.log(chalk.gray(`Using detected language: ${detectedLanguage}\n`));
+    } else {
+      const { confirmLanguage } = await inquirer.prompt([
+        {
+          type: 'confirm',
+          name: 'confirmLanguage',
+          message: `Use ${detectedLanguage} for this project?`,
+          default: true,
+        },
+      ]);
+
+      if (confirmLanguage) {
+        language = detectedLanguage;
+      }
+    }
+  }
+
+  if (!language) {
+    if (autoYes) {
+      // Default to typescript if no language detected and --yes flag
+      language = 'typescript';
+      console.log(chalk.gray('No language detected, defaulting to TypeScript\n'));
+    } else {
+      // Ask user to select language
+      const { selectedLanguage } = await inquirer.prompt([
+        {
+          type: 'list',
+          name: 'selectedLanguage',
+          message: 'What language is your project?',
+          choices: [
+            { name: 'TypeScript', value: 'typescript' },
+            { name: 'Python', value: 'python' },
+            { name: 'JavaScript', value: 'javascript' },
+          ],
+        },
+      ]);
+      language = selectedLanguage;
+    }
+  }
+
+  console.log('');
+
+  // Ask which AI tools to configure
+  let tools;
+
+  if (autoYes) {
+    // Default to Claude Code only with --yes flag
+    tools = ['claude'];
+    console.log(chalk.gray('Defaulting to Claude Code\n'));
+  } else {
+    const { tools: selectedTools } = await inquirer.prompt([
+      {
+        type: 'checkbox',
+        name: 'tools',
+        message: 'Which AI tools would you like to configure? (Space to select)',
+        choices: [
+          { name: '✨ Select All', value: 'all', checked: true },
+          new inquirer.Separator(),
+          { name: 'Claude Code', value: 'claude', checked: true },
+          { name: 'Cursor', value: 'cursor', checked: false },
+          { name: 'Kilo Code', value: 'kilo', checked: false },
+          { name: 'Roo Code', value: 'roo', checked: false },
+        ],
+      },
+    ]);
+
+    // Handle "Select All" option
+    if (selectedTools.includes('all')) {
+      tools = ['claude', 'cursor', 'kilo', 'roo'];
+      console.log(chalk.gray('\n  → All tools selected'));
+    } else {
+      tools = selectedTools;
+    }
+
+    if (tools.length === 0) {
+      console.log(chalk.yellow('No tools selected. Exiting.'));
+      return;
+    }
+  }
+
+  console.log('');
+  console.log(chalk.gray('Setting up with copied templates (customize via .local directories)...\n'));
+
+  // Set up each selected tool with copied templates
+  for (const tool of tools) {
+    await setupTool(tool, language, autoYes);
+  }
+
+  // Set up .dev folder for developer workspace
+  await setupDevFolder(language, isUpdate);
+
+  // Set up centralized rules directory
+  await setupCentralizedRules(language, isUpdate, autoYes);
+
+  // Generate Codex manifest/index and session guide
+  if (!NO_CODEX_GUIDE) {
+    const discovered = discoverRuleFiles(language);
+    await writeCodexManifestAndIndex(language, discovered);
+    await setupCodexGuide(language, isUpdate, discovered);
+  }
+
+  // Set up TypeScript configuration files if TypeScript project
+  if (language === 'typescript') {
+    await setupTypeScriptConfig(isUpdate);
+  }
+
+  console.log(chalk.green.bold(`\n✅ ${isUpdate ? 'Update' : 'Setup'} complete!\n`));
+  printNextSteps(tools, language, isUpdate);
+}
+
+function detectLanguage(projectRoot) {
+  // Detect TypeScript
+  if (fs.existsSync(path.join(projectRoot, 'tsconfig.json'))) {
+    return 'typescript';
+  }
+
+  // Detect from package.json
+  const packageJsonPath = path.join(projectRoot, 'package.json');
+  if (fs.existsSync(packageJsonPath)) {
+    try {
+      const packageJson = JSON.parse(fs.readFileSync(packageJsonPath, 'utf-8'));
+      if (packageJson.dependencies?.typescript || packageJson.devDependencies?.typescript) {
+        return 'typescript';
+      }
+      // If no TypeScript, assume JavaScript
+      return 'javascript';
+    } catch (error) {
+      // Ignore parse errors
+    }
+  }
+
+  // Detect Python
+  if (fs.existsSync(path.join(projectRoot, 'requirements.txt')) ||
+      fs.existsSync(path.join(projectRoot, 'pyproject.toml')) ||
+      fs.existsSync(path.join(projectRoot, 'setup.py')) ||
+      fs.existsSync(path.join(projectRoot, 'Pipfile'))) {
+    return 'python';
+  }
+
+  // Could not detect
+  return null;
+}
+
+async function setupTool(tool, language, autoYes) {
+  console.log(chalk.blue(`\n📦 Setting up ${tool}...`));
+
+  if (tool === 'claude') {
+    await setupClaude(language, autoYes);
+  } else if (tool === 'cursor') {
+    await setupCursor(language, autoYes);
+  } else if (tool === 'kilo') {
+    await setupKilo(language, autoYes);
+  } else if (tool === 'roo') {
+    await setupRoo(language, autoYes);
+  }
+}
+
+async function handleExistingConfig(configDir, toolName, autoYes = false) {
+  console.log(chalk.yellow(`\n  ⚠ Existing ${toolName} configuration detected`));
+
+  let action;
+  if (autoYes) {
+    // Safe default for CI: preserve user files alongside shared rules
+    action = 'migrate-preserve';
+  } else {
+    ({ action } = await inquirer.prompt([
+      {
+        type: 'list',
+        name: 'action',
+        message: `  How would you like to handle existing ${toolName} files?`,
+        choices: [
+          {
+            name: 'Replace with new setup',
+            value: 'replace',
+            short: 'Replace'
+          },
+          {
+            name: 'Migrate to .local/ (your files supersede shared rules)',
+            value: 'migrate-supersede',
+            short: 'Migrate (supersede)'
+          },
+          {
+            name: 'Migrate to .local/ (preserved alongside shared rules)',
+            value: 'migrate-preserve',
+            short: 'Migrate (preserve)'
+          },
+          {
+            name: 'Skip - keep existing configuration as-is',
+            value: 'skip',
+            short: 'Skip'
+          }
+        ],
+        default: 'replace'
+      }
+    ]));
+  }
+
+  if (action === 'skip') {
+    return 'skip';
+  }
+
+  if (action === 'replace') {
+    // Remove old files
+    const files = fs.readdirSync(configDir);
+    for (const file of files) {
+      const filePath = path.join(configDir, file);
+      const stats = fs.statSync(filePath);
+      if (stats.isDirectory()) {
+        fs.rmSync(filePath, { recursive: true });
+      } else {
+        fs.unlinkSync(filePath);
+      }
+    }
+
+    console.log(chalk.green(`  ✓ Removed existing files`));
+
+    return 'replace';
+  }
+
+  if (action === 'migrate-supersede' || action === 'migrate-preserve') {
+    // Migrate existing files to .local
+    const rulesDir = path.join(configDir, 'rules');
+    const localDir = path.join(rulesDir, '.local');
+
+    // Check if there are rule files directly in the config dir or in a rules dir
+    const filesToMigrate = [];
+
+    // Check root level
+    const rootFiles = fs.readdirSync(configDir).filter(file => {
+      const filePath = path.join(configDir, file);
+      return fs.statSync(filePath).isFile() && file.endsWith('.md');
+    });
+
+    // Check rules directory if it exists
+    let rulesFiles = [];
+    if (fs.existsSync(rulesDir)) {
+      rulesFiles = fs.readdirSync(rulesDir).filter(file => {
+        const filePath = path.join(rulesDir, file);
+        return fs.statSync(filePath).isFile() && file.endsWith('.md');
+      });
+    }
+
+    if (rootFiles.length > 0 || rulesFiles.length > 0) {
+      // Create .local directory
+      fs.mkdirSync(localDir, { recursive: true });
+
+      // Migrate root level markdown files
+      for (const file of rootFiles) {
+        const source = path.join(configDir, file);
+        const dest = path.join(localDir, file);
+        fs.copyFileSync(source, dest);
+        fs.unlinkSync(source);
+        filesToMigrate.push(file);
+      }
+
+      // Migrate rules directory markdown files
+      for (const file of rulesFiles) {
+        const source = path.join(rulesDir, file);
+        const dest = path.join(localDir, file);
+        fs.copyFileSync(source, dest);
+        fs.unlinkSync(source);
+        filesToMigrate.push(file);
+      }
+
+      if (filesToMigrate.length > 0) {
+        console.log(chalk.green(`  ✓ Migrated ${filesToMigrate.length} files to .local/`));
+
+        if (action === 'migrate-supersede') {
+          console.log(chalk.blue(`  ℹ Your .local/ files will supersede shared rules with same names`));
+        } else {
+          console.log(chalk.blue(`  ℹ Your .local/ files preserved alongside shared rules`));
+        }
+      }
+    }
+
+    return action;
+  }
+}
+
+function copyDirectorySync(source, dest) {
+  fs.mkdirSync(dest, { recursive: true });
+  const files = fs.readdirSync(source);
+
+  for (const file of files) {
+    const sourcePath = path.join(source, file);
+    const destPath = path.join(dest, file);
+    const stats = fs.statSync(sourcePath);
+
+    if (stats.isDirectory()) {
+      copyDirectorySync(sourcePath, destPath);
+    } else {
+      fs.copyFileSync(sourcePath, destPath);
+    }
+  }
+}
+
+async function handleExistingCursorConfig(cursorRulesPath, autoYes = false) {
+  console.log(chalk.yellow(`\n  ⚠ Existing Cursor configuration detected`));
+
+  let action;
+  if (autoYes) {
+    action = 'migrate-preserve';
+  } else {
+    ({ action } = await inquirer.prompt([
+      {
+        type: 'list',
+        name: 'action',
+        message: `  How would you like to handle existing .cursorrules file?`,
+        choices: [
+          {
+            name: 'Replace with new setup',
+            value: 'replace',
+            short: 'Replace'
+          },
+          {
+            name: 'Migrate to .cursorrules.local (your rules supersede shared rules)',
+            value: 'migrate-supersede',
+            short: 'Migrate (supersede)'
+          },
+          {
+            name: 'Migrate to .cursorrules.local (preserved alongside shared rules)',
+            value: 'migrate-preserve',
+            short: 'Migrate (preserve)'
+          },
+          {
+            name: 'Skip - keep existing configuration as-is',
+            value: 'skip',
+            short: 'Skip'
+          }
+        ],
+        default: 'replace'
+      }
+    ]));
+  }
+
+  if (action === 'skip') {
+    return 'skip';
+  }
+
+  if (action === 'replace') {
+    // Remove old file
+    fs.unlinkSync(cursorRulesPath);
+    console.log(chalk.green(`  ✓ Removed existing file`));
+
+    return 'replace';
+  }
+
+  if (action === 'migrate-supersede' || action === 'migrate-preserve') {
+    // Migrate existing file to .cursorrules.local
+    const localPath = path.join(PROJECT_ROOT, '.cursorrules.local');
+
+    // If .cursorrules.local already exists, append content
+    if (fs.existsSync(localPath)) {
+      const existingContent = fs.readFileSync(cursorRulesPath, 'utf-8');
+      const localContent = fs.readFileSync(localPath, 'utf-8');
+      fs.writeFileSync(localPath, `${localContent}\n\n# Migrated from .cursorrules\n${existingContent}`);
+      console.log(chalk.green(`  ✓ Appended content to existing .cursorrules.local`));
+    } else {
+      fs.copyFileSync(cursorRulesPath, localPath);
+      console.log(chalk.green(`  ✓ Migrated to .cursorrules.local`));
+    }
+
+    // Remove old file
+    fs.unlinkSync(cursorRulesPath);
+
+    if (action === 'migrate-supersede') {
+      console.log(chalk.blue(`  ℹ Your .cursorrules.local will supersede shared rules`));
+    } else {
+      console.log(chalk.blue(`  ℹ Your .cursorrules.local preserved alongside shared rules`));
+    }
+
+    return action;
+  }
+}
+
+async function setupClaude(language, autoYes = false) {
+  const claudeDir = path.join(PROJECT_ROOT, '.claude');
+  const templateDir = path.join(TEMPLATES_DIR, 'claude');
+
+  // Check if .claude directory already exists with content
+  const hasExisting = fs.existsSync(claudeDir) && fs.readdirSync(claudeDir).length > 0;
+
+  if (hasExisting) {
+    // Handle existing configuration
+    const migrated = await handleExistingConfig(claudeDir, 'Claude Code', autoYes);
+    if (migrated === 'skip') {
+      console.log(chalk.gray('  Skipped Claude Code setup'));
+      return;
+    }
+  } else {
+    // Create .claude directory if it doesn't exist
+    fs.mkdirSync(claudeDir, { recursive: true });
+    console.log(chalk.gray('  Created .claude directory'));
+  }
+
+  // Set up global commands directory (user-level, not project-level)
+  const globalCommandsDir = path.join(require('os').homedir(), '.claude', 'commands');
+  const templateCommandsDir = path.join(templateDir, 'commands');
+
+  // Create global commands directory if it doesn't exist
+  if (!fs.existsSync(globalCommandsDir)) {
+    fs.mkdirSync(globalCommandsDir, { recursive: true });
+    console.log(chalk.green('  ✓ Created global ~/.claude/commands directory'));
+  }
+
+  // Copy commands to global directory (not project-level)
+  if (fs.existsSync(templateCommandsDir) && fs.readdirSync(templateCommandsDir).length > 0) {
+    const commandFiles = fs.readdirSync(templateCommandsDir).filter(f => f.endsWith('.md'));
+    for (const file of commandFiles) {
+      const source = path.join(templateCommandsDir, file);
+      const dest = path.join(globalCommandsDir, file);
+
+      // Only copy if doesn't exist or is different
+      if (!fs.existsSync(dest) || fs.readFileSync(source, 'utf-8') !== fs.readFileSync(dest, 'utf-8')) {
+        fs.copyFileSync(source, dest);
+        console.log(chalk.green(`  ✓ Copied ${file} to global commands`));
+      }
+    }
+    console.log(chalk.blue('  ℹ Commands available globally in all projects'));
+  }
+
+  // Set up workflows directory (if it has content in the future)
+  const workflowsDir = path.join(claudeDir, 'workflows');
+  const templateWorkflowsDir = path.join(templateDir, 'workflows');
+
+  if (fs.existsSync(templateWorkflowsDir) && fs.readdirSync(templateWorkflowsDir).length > 0) {
+  await copyPath(templateWorkflowsDir, workflowsDir, 'workflows directory', autoYes);
+  }
+
+  // Set up hooks directory
+  const hooksDir = path.join(claudeDir, 'hooks');
+  const templateHooksDir = path.join(templateDir, 'hooks');
+
+  if (fs.existsSync(templateHooksDir) && fs.readdirSync(templateHooksDir).length > 0) {
+    // Create hooks directory if it doesn't exist
+    if (!fs.existsSync(hooksDir)) {
+      fs.mkdirSync(hooksDir, { recursive: true });
+    }
+
+    // Copy hook files (projects may customize hooks)
+    const hookFiles = fs.readdirSync(templateHooksDir);
+    for (const file of hookFiles) {
+      const source = path.join(templateHooksDir, file);
+      const dest = path.join(hooksDir, file);
+
+      // Only copy if doesn't exist (preserve custom hooks)
+      if (!fs.existsSync(dest)) {
+        fs.copyFileSync(source, dest);
+
+        // Make hooks executable on Unix systems
+        if (file.endsWith('.js')) {
+          try {
+            fs.chmodSync(dest, 0o755);
+          } catch (error) {
+            // Ignore permission errors on Windows
+          }
+        }
+
+        console.log(chalk.green(`  ✓ Copied ${file} to hooks/`));
+      }
+    }
+    console.log(chalk.blue('  ℹ Hooks will run automatically on session start/end'));
+  }
+
+  // Copy settings.json if it exists in template (project-specific file)
+  const settingsTemplate = path.join(templateDir, 'settings.json');
+  const settingsTarget = path.join(claudeDir, 'settings.json');
+
+  if (fs.existsSync(settingsTemplate)) {
+    if (fs.existsSync(settingsTarget)) {
+      if (autoYes) {
+        // Non-interactive: do not overwrite project-specific settings by default
+        console.log(chalk.gray('  Skipped settings.json'));
+      } else {
+        const { overwrite } = await inquirer.prompt([
+          {
+            type: 'confirm',
+            name: 'overwrite',
+            message: '  settings.json already exists. Overwrite?',
+            default: false,
+          },
+        ]);
+
+        if (overwrite) {
+          fs.copyFileSync(settingsTemplate, settingsTarget);
+          console.log(chalk.green('  ✓ Copied settings.json (project-specific)'));
+        } else {
+          console.log(chalk.gray('  Skipped settings.json'));
+        }
+      }
+    } else {
+      fs.copyFileSync(settingsTemplate, settingsTarget);
+      console.log(chalk.green('  ✓ Copied settings.json (project-specific)'));
+    }
+  }
+
+  console.log(chalk.green('  ✓ Claude Code configuration set up'));
+}
+
+async function setupCursor(language, autoYes = false) {
+  const cursorRulesPath = path.join(PROJECT_ROOT, '.cursorrules');
+  const templatePath = path.join(TEMPLATES_DIR, 'cursor', '.cursorrules');
+
+  if (!fs.existsSync(templatePath)) {
+    console.log(chalk.yellow('  ⚠ Cursor template not found, skipping'));
+    return;
+  }
+
+  // Check if .cursorrules already exists
+  if (fs.existsSync(cursorRulesPath)) {
+    // Handle existing file
+    const migrated = await handleExistingCursorConfig(cursorRulesPath, autoYes);
+    if (migrated === 'skip') {
+      console.log(chalk.gray('  Skipped Cursor setup'));
+      return;
+    }
+  }
+
+  await copyPath(templatePath, cursorRulesPath, '.cursorrules', autoYes);
+
+  // Create .cursorrules.local for custom overrides
+  const cursorLocalPath = path.join(PROJECT_ROOT, '.cursorrules.local');
+  if (!fs.existsSync(cursorLocalPath)) {
+    fs.writeFileSync(cursorLocalPath, '# Add your custom Cursor rules here\n# These rules will be loaded in addition to .cursorrules\n');
+    console.log(chalk.green('  ✓ Created .cursorrules.local for custom rules'));
+  }
+
+  console.log(chalk.green('  ✓ Cursor configuration set up'));
+}
+
+async function setupKilo(language, autoYes = false) {
+  const kiloDir = path.join(PROJECT_ROOT, '.kilocode');
+
+  // Check if .kilocode directory already exists with content
+  const hasExisting = fs.existsSync(kiloDir) && fs.readdirSync(kiloDir).length > 0;
+
+  if (hasExisting) {
+    // Handle existing configuration
+    const migrated = await handleExistingConfig(kiloDir, 'Kilo Code', autoYes);
+    if (migrated === 'skip') {
+      console.log(chalk.gray('  Skipped Kilo Code setup'));
+      return;
+    }
+  } else {
+    // Create .kilocode directory if it doesn't exist
+    fs.mkdirSync(kiloDir, { recursive: true });
+    console.log(chalk.gray('  Created .kilocode directory'));
+  }
+
+  // Set up rules directory structure
+  const rulesDir = path.join(kiloDir, 'rules');
+
+  // Create rules directory
+  if (!fs.existsSync(rulesDir)) {
+    fs.mkdirSync(rulesDir, { recursive: true });
+  }
+
+  // Copy shared rules
+  const sharedRulesSource = path.join(TEMPLATES_DIR, 'shared', 'rules');
+  const sharedRulesDest = path.join(rulesDir, 'shared');
+  await copyPath(sharedRulesSource, sharedRulesDest, 'shared rules', autoYes);
+
+  // Copy language-specific rules
+  const languageRulesSource = path.join(TEMPLATES_DIR, 'languages', language, 'rules');
+  const languageRulesDest = path.join(rulesDir, language);
+
+  if (fs.existsSync(languageRulesSource)) {
+    await copyPath(languageRulesSource, languageRulesDest, `${language} rules`, autoYes);
+  } else {
+    console.log(chalk.yellow(`  ⚠ No ${language} rules available, skipping`));
+  }
+
+  // Create .local directory for custom rules
+  const rulesLocalDir = path.join(rulesDir, '.local');
+  if (!fs.existsSync(rulesLocalDir)) {
+    fs.mkdirSync(rulesLocalDir, { recursive: true });
+    console.log(chalk.green('  ✓ Created .local/ for custom rules'));
+  }
+
+  // Create README in .local directory
+  createLocalReadme(rulesLocalDir, 'Kilo Code');
+
+  console.log(chalk.green('  ✓ Kilo Code configuration set up'));
+}
+
+async function setupRoo(language, autoYes = false) {
+  const rooDir = path.join(PROJECT_ROOT, '.roo');
+
+  // Check if .roo directory already exists with content
+  const hasExisting = fs.existsSync(rooDir) && fs.readdirSync(rooDir).length > 0;
+
+  if (hasExisting) {
+    // Handle existing configuration
+    const migrated = await handleExistingConfig(rooDir, 'Roo Code', autoYes);
+    if (migrated === 'skip') {
+      console.log(chalk.gray('  Skipped Roo Code setup'));
+      return;
+    }
+  } else {
+    // Create .roo directory if it doesn't exist
+    fs.mkdirSync(rooDir, { recursive: true });
+    console.log(chalk.gray('  Created .roo directory'));
+  }
+
+  // Set up rules directory structure
+  const rulesDir = path.join(rooDir, 'rules');
+
+  // Create rules directory
+  if (!fs.existsSync(rulesDir)) {
+    fs.mkdirSync(rulesDir, { recursive: true });
+  }
+
+  // Copy shared rules
+  const sharedRulesSource = path.join(TEMPLATES_DIR, 'shared', 'rules');
+  const sharedRulesDest = path.join(rulesDir, 'shared');
+  await copyPath(sharedRulesSource, sharedRulesDest, 'shared rules', autoYes);
+
+  // Copy language-specific rules
+  const languageRulesSource = path.join(TEMPLATES_DIR, 'languages', language, 'rules');
+  const languageRulesDest = path.join(rulesDir, language);
+
+  if (fs.existsSync(languageRulesSource)) {
+    await copyPath(languageRulesSource, languageRulesDest, `${language} rules`, autoYes);
+  } else {
+    console.log(chalk.yellow(`  ⚠ No ${language} rules available, skipping`));
+  }
+
+  // Create .local directory for custom rules
+  const rulesLocalDir = path.join(rulesDir, '.local');
+  if (!fs.existsSync(rulesLocalDir)) {
+    fs.mkdirSync(rulesLocalDir, { recursive: true });
+    console.log(chalk.green('  ✓ Created .local/ for custom rules'));
+  }
+
+  // Create README in .local directory
+  createLocalReadme(rulesLocalDir, 'Roo Code');
+
+  console.log(chalk.green('  ✓ Roo Code configuration set up'));
+}
+
+function copyDirectory(src, dest) {
+  if (!fs.existsSync(dest)) {
+    fs.mkdirSync(dest, { recursive: true });
+  }
+
+  const entries = fs.readdirSync(src, { withFileTypes: true });
+  for (const entry of entries) {
+    const srcPath = path.join(src, entry.name);
+    const destPath = path.join(dest, entry.name);
+
+    if (entry.isDirectory()) {
+      copyDirectory(srcPath, destPath);
+    } else {
+      fs.copyFileSync(srcPath, destPath);
+    }
+  }
+}
+
+async function copyPath(source, target, name, autoYes = false) {
+  // Always copy (no symlinks)
+  const isDirectory = fs.statSync(source).isDirectory();
+
+  if (fs.existsSync(target)) {
+    const stats = fs.lstatSync(target);
+    if (autoYes) {
+      // Non-interactive: replace managed copies silently
+      if (stats.isDirectory()) {
+        fs.rmSync(target, { recursive: true });
+      } else {
+        fs.unlinkSync(target);
+      }
+    } else {
+      const { replace } = await inquirer.prompt([
+        {
+          type: 'confirm',
+          name: 'replace',
+          message: `  ${name} exists. Replace with copied templates?`,
+          default: true,
+        },
+      ]);
+
+      if (!replace) {
+        console.log(chalk.gray(`  Skipped ${name}`));
+        return { success: false, usedCopy: true };
+      }
+
+      if (stats.isDirectory()) {
+        fs.rmSync(target, { recursive: true });
+      } else {
+        fs.unlinkSync(target);
+      }
+    }
+  }
+
+  try {
+    if (isDirectory) {
+      copyDirectory(source, target);
+    } else {
+      const parent = path.dirname(target);
+      if (!fs.existsSync(parent)) fs.mkdirSync(parent, { recursive: true });
+      fs.copyFileSync(source, target);
+    }
+    console.log(chalk.green(`  ✓ Copied ${name}`));
+    return { success: true, usedCopy: true };
+  } catch (error) {
+    console.log(chalk.red(`  ✗ Failed to copy ${name}: ${error.message}`));
+    throw error;
+  }
+}
+
+function createLocalReadme(localDir, toolName) {
+  const readmePath = path.join(localDir, 'README.md');
+  if (fs.existsSync(readmePath)) {
+    return; // Don't overwrite existing README
+  }
+
+  const readmeContent = `# ${toolName} - Local Rules
+
+This directory is for **your project-specific custom rules** that override or extend the base rules.
+
+## Why use .local?
+
+The base rule directories (\`shared/\`, \`${toolName === 'Claude Code' ? 'typescript' : 'typescript'}\`, etc.) are **copied** from this package during setup/update. Treat them as managed sources; do not edit them directly because updates may overwrite changes. Use .local for customizations that persist.
+
+## How to customize
+
+### Option 1: Override specific rules
+Create a file with the same name as a base rule to override it:
+\`\`\`
+.local/
+  └── architecture.md    # Overrides shared/architecture.md
+\`\`\`
+
+### Option 2: Add new rules
+Add new markdown files for project-specific requirements:
+\`\`\`
+.local/
+  └── custom-api-standards.md
+  └── database-conventions.md
+\`\`\`
+
+### Option 3: Extend existing rules
+Reference and extend base rules in your custom files:
+\`\`\`markdown
+<!-- In .local/custom-architecture.md -->
+# Custom Architecture Rules
+
+See base rules in \`../shared/clean-architecture.md\`
+
+## Project-Specific Additions
+- Our API uses GraphQL instead of REST
+- ...
+\`\`\`
+
+## Updating base rules
+
+When you run \`ai-dotfiles-manager update\`, the copied base rule directories are refreshed with the latest templates, but your .local files remain untouched.
+
+## Git
+
+**Commit .local files** to share project-specific rules with your team:
+\`\`\`gitignore
+# In your .gitignore:
+# Ignore base rules copied from package
+.claude/rules/shared
+.claude/rules/typescript
+
+# But commit local customizations
+!.claude/rules/.local/
+\`\`\`
+`;
+
+  fs.writeFileSync(readmePath, readmeContent);
+}
+
+async function setupDevFolder(language, isUpdate) {
+  const devDir = path.join(PROJECT_ROOT, '.dev');
+
+  console.log(chalk.blue('\n📦 Setting up .dev folder...'));
+
+  // Create .dev directory if it doesn't exist
+  if (!fs.existsSync(devDir)) {
+    fs.mkdirSync(devDir, { recursive: true });
+    console.log(chalk.green('  ✓ Created .dev/ directory'));
+  }
+
+  // Generate architecture.md (always regenerate to keep it fresh)
+  const architecturePath = path.join(devDir, 'architecture.md');
+  const { generateArchitectureDoc } = require('../lib/architecture-generator');
+  const architectureContent = generateArchitectureDoc(language);
+  fs.writeFileSync(architecturePath, architectureContent);
+  console.log(chalk.green('  ✓ Generated architecture.md'));
+
+  // Create todo.md only if it doesn't exist (preserve user's tasks)
+  const todoPath = path.join(devDir, 'todo.md');
+  if (!fs.existsSync(todoPath)) {
+    const todoContent = generateTodoTemplate();
+    fs.writeFileSync(todoPath, todoContent);
+    console.log(chalk.green('  ✓ Created todo.md'));
+  } else {
+    console.log(chalk.gray('  ⚬ Preserved existing todo.md'));
+  }
+
+  // Create README explaining .dev folder
+  const readmePath = path.join(devDir, 'README.md');
+  if (!fs.existsSync(readmePath)) {
+    const readmeContent = generateDevReadme();
+    fs.writeFileSync(readmePath, readmeContent);
+    console.log(chalk.green('  ✓ Created README.md'));
+  }
+
+  // Sync managed lint guides into .dev/lint
+  const devTemplatesDir = path.join(TEMPLATES_DIR, 'dev');
+  const lintTemplateDir = path.join(devTemplatesDir, 'lint');
+  const lintDestDir = path.join(devDir, 'lint');
+  if (fs.existsSync(lintTemplateDir)) {
+    if (!fs.existsSync(lintDestDir)) {
+      fs.mkdirSync(lintDestDir, { recursive: true });
+    }
+
+    const lintFiles = fs.readdirSync(lintTemplateDir)
+      .filter(name => name.toLowerCase().endsWith('.md'));
+    lintFiles.forEach(name => {
+      const sourcePath = path.join(lintTemplateDir, name);
+      const destPath = path.join(lintDestDir, name);
+      fs.copyFileSync(sourcePath, destPath);
+    });
+    if (lintFiles.length) {
+      console.log(chalk.green('  ✓ Synced lint guides into .dev/lint/'));
+    }
+  }
+
+  console.log(chalk.blue('  ℹ .dev/ is auto-loaded into AI context on every session'));
+}
+
+async function setupCentralizedRules(language, isUpdate, autoYes = false) {
+  const devDir = path.join(PROJECT_ROOT, '.dev');
+  const rulesDir = path.join(devDir, 'rules');
+
+  console.log(chalk.blue('\n📦 Setting up centralized rules...'));
+
+  // Create .dev/rules directory structure
+  if (!fs.existsSync(rulesDir)) {
+    fs.mkdirSync(rulesDir, { recursive: true });
+    console.log(chalk.green('  ✓ Created .dev/rules/ directory'));
+  }
+
+  // Copy shared rules into provider rules directory
+  const sharedRulesSource = path.join(TEMPLATES_DIR, 'shared', 'rules');
+  const sharedRulesDest = path.join(rulesDir, 'shared');
+  const sharedResult = await copyPath(sharedRulesSource, sharedRulesDest, 'shared rules', autoYes);
+
+  // Copy language-specific rules into provider rules directory
+  const languageRulesSource = path.join(TEMPLATES_DIR, 'languages', language, 'rules');
+  const languageRulesDest = path.join(rulesDir, language);
+  let languageResult = { usedCopy: false };
+
+  if (fs.existsSync(languageRulesSource)) {
+    languageResult = await copyPath(languageRulesSource, languageRulesDest, `${language} rules`, autoYes);
+  } else {
+    console.log(chalk.yellow(`  ⚠ No ${language} rules available, skipping`));
+  }
+
+  // Create .local directory for custom rules
+  const rulesLocalDir = path.join(rulesDir, '.local');
+  if (!fs.existsSync(rulesLocalDir)) {
+    fs.mkdirSync(rulesLocalDir, { recursive: true });
+    console.log(chalk.green('  ✓ Created .dev/rules/.local/ for custom rules'));
+  }
+
+  // Create README in .local directory
+  createLocalRulesReadme(rulesLocalDir);
+
+  // Create README in rules directory
+  const rulesReadmePath = path.join(rulesDir, 'README.md');
+  if (!fs.existsSync(rulesReadmePath)) {
+    const rulesReadmeContent = generateRulesReadme();
+    fs.writeFileSync(rulesReadmePath, rulesReadmeContent);
+    console.log(chalk.green('  ✓ Created .dev/rules/README.md'));
+  }
+
+  console.log(chalk.green('  ✓ Centralized rules set up'));
+}
+
+async function setupTypeScriptConfig(isUpdate) {
+  console.log(chalk.blue('\n📦 Setting up TypeScript configuration files...'));
+
+  const tsConfigFiles = [
+    { source: 'tsconfig.json', dest: 'tsconfig.json' },
+    { source: 'tsconfig.test.json', dest: 'tsconfig.test.json' },
+    { source: 'tsconfig.eslint.json', dest: 'tsconfig.eslint.json' },
+    { source: '.eslintrc.json', dest: '.eslintrc.json' }
+  ];
+
+  for (const { source, dest } of tsConfigFiles) {
+    const sourcePath = path.join(TEMPLATES_DIR, 'languages', 'typescript', source);
+    const destPath = path.join(PROJECT_ROOT, dest);
+
+    // Check if source file exists
+    if (!fs.existsSync(sourcePath)) {
+      console.log(chalk.yellow(`  ⚠ Template file ${source} not found, skipping`));
+      continue;
+    }
+
+    // If file already exists in project, backup and replace
+    if (fs.existsSync(destPath)) {
+      const backupPath = `${destPath}.bak`;
+      let backupNumber = 1;
+      let finalBackupPath = backupPath;
+
+      // Find unique backup filename if .bak already exists
+      while (fs.existsSync(finalBackupPath)) {
+        finalBackupPath = `${destPath}.bak${backupNumber}`;
+        backupNumber++;
+      }
+
+      // Create backup
+      fs.copyFileSync(destPath, finalBackupPath);
+      console.log(chalk.yellow(`  ⚠ Backed up existing ${dest} to ${path.basename(finalBackupPath)}`));
+    }
+
+    // Copy the file
+    fs.copyFileSync(sourcePath, destPath);
+    console.log(chalk.green(`  ✓ Created ${dest}`));
+  }
+
+  console.log(chalk.blue('  ℹ TypeScript configuration files provide strict type checking and linting'));
+}
+
+function createLocalRulesReadme(localDir) {
+  const readmePath = path.join(localDir, 'README.md');
+  if (fs.existsSync(readmePath)) {
+    return; // Don't overwrite existing README
+  }
+
+  const readmeContent = `# Local Rules Directory
+
+This directory contains **project-specific custom rules** that override or extend the base rules.
+
+## How to customize
+
+### Override specific rules
+Create a file with the same name as a base rule to override it:
+\`\`\`
+.local/
+  └── clean-architecture.md    # Overrides shared/clean-architecture.md
+\`\`\`
+
+### Add new rules
+Add new markdown files for project-specific requirements:
+\`\`\`
+.local/
+  └── custom-api-standards.md
+  └── database-conventions.md
+\`\`\`
+
+### Extend existing rules
+Reference and extend base rules in your custom files:
+\`\`\`markdown
+<!-- In .local/custom-architecture.md -->
+# Custom Architecture Rules
+
+See base rules in \`../shared/clean-architecture.md\`
+
+## Project-Specific Additions
+- Our API uses GraphQL instead of REST
+- ...
+\`\`\`
+
+## Updating base rules
+
+When you run \`ai-dotfiles-manager update\`, the copied base rule directories are refreshed with the latest templates, but your .local files remain untouched.
+
+## Git
+
+**Commit .local files** to share project-specific rules with your team:
+\`\`\`gitignore
+# In your .gitignore:
+# Ignore base rules copied from the package
+.dev/rules/shared/
+.dev/rules/typescript/
+
+# But commit local customizations
+!.dev/rules/.local/
+\`\`\`
+`;
+
+  fs.writeFileSync(readmePath, readmeContent);
+}
+
+function generateRulesReadme() {
+  return `# Centralized Rules Directory
+
+This directory contains **centralized rules** for all AI coding assistants, eliminating duplication across provider folders.
+
+## Structure
+
+\`\`\`
+.dev/rules/
+├── shared/              # Language-agnostic rules (managed copies)
+│   ├── clean-architecture.md
+│   ├── repository-pattern.md
+│   └── testing-principles.md
+├── typescript/          # Language-specific rules (managed copies)
+│   ├── coding-standards.md
+│   └── testing.md
+└── .local/             # Project-specific overrides
+    ├── custom-rules.md
+    └── architecture.md   # Override shared rules
+\`\`\`
+
+## How It Works
+
+### Base Rules (Managed Copies)
+- **Shared Rules**: Universal principles applicable to all projects
+- **Language Rules**: Specific conventions for your programming language
+- **Source**: Copied from global package templates
+- **Updated via**: Run \`ai-dotfiles-manager update\`
+
+### Local Overrides (Writable)
+- **Project-specific**: Custom rules for this project only
+- **Override capability**: Files with same name replace base rules
+- **Version control**: Commit these to share with your team
+- **Survive updates**: Never affected by package updates
+
+## Loading Priority
+
+1. **Base shared rules** loaded first
+2. **Language-specific rules** loaded next
+3. **Local overrides** loaded last (highest priority)
+
+This means your \`.local/\` rules always take precedence over base rules.
+
+---
+
+*This centralized approach eliminates the need to maintain separate rule sets for each AI provider.*
+`;
+}
+
+function generateArchitectureDoc(language) {
+  const projectName = path.basename(PROJECT_ROOT);
+
+  // Analyze project structure
+  const hasPackageJson = fs.existsSync(path.join(PROJECT_ROOT, 'package.json'));
+  const hasSrc = fs.existsSync(path.join(PROJECT_ROOT, 'src'));
+  const hasTests = fs.existsSync(path.join(PROJECT_ROOT, 'tests')) ||
+                   fs.existsSync(path.join(PROJECT_ROOT, 'test')) ||
+                   fs.existsSync(path.join(PROJECT_ROOT, '__tests__'));
+
+  let framework = 'Unknown';
+  let dependencies = [];
+
+  if (hasPackageJson) {
+    try {
+      const pkg = JSON.parse(fs.readFileSync(path.join(PROJECT_ROOT, 'package.json'), 'utf-8'));
+      dependencies = [
+        ...Object.keys(pkg.dependencies || {}),
+        ...Object.keys(pkg.devDependencies || {})
+      ];
+
+      // Detect framework
+      if (dependencies.includes('next')) framework = 'Next.js';
+      else if (dependencies.includes('react')) framework = 'React';
+      else if (dependencies.includes('vue')) framework = 'Vue';
+      else if (dependencies.includes('express')) framework = 'Express';
+      else if (dependencies.includes('nestjs')) framework = 'NestJS';
+      else if (dependencies.includes('fastify')) framework = 'Fastify';
+    } catch (error) {
+      // Ignore parse errors
+    }
+  }
+
+  // Scan directory structure
+  const srcDirs = [];
+  if (hasSrc) {
+    try {
+      const srcContents = fs.readdirSync(path.join(PROJECT_ROOT, 'src'));
+      srcDirs.push(...srcContents.filter(item => {
+        const stat = fs.statSync(path.join(PROJECT_ROOT, 'src', item));
+        return stat.isDirectory();
+      }));
+    } catch (error) {
+      // Ignore read errors
+    }
+  }
+
+  return `# ${projectName} - Architecture Overview
+
+> Auto-generated architecture overview for AI context loading
+
+## Project Information
+
+- **Language**: ${language}
+- **Framework**: ${framework}
+- **Architecture**: Clean Architecture (3-layer)
+
+## Directory Structure
+
+\`\`\`
+${projectName}/
+${hasSrc ? '├── src/                    # Source code' : ''}
+${srcDirs.includes('domain') ? '│   ├── domain/              # Core business logic' : ''}
+${srcDirs.includes('application') ? '│   ├── application/         # Use cases & services' : ''}
+${srcDirs.includes('infrastructure') ? '│   ├── infrastructure/      # External integrations' : ''}
+${hasTests ? '├── tests/                  # Test files' : ''}
+${hasPackageJson ? '└── package.json           # Dependencies' : ''}
+\`\`\`
+
+## Key Technologies
+
+${dependencies.length > 0 ? dependencies.slice(0, 10).map(dep => `- ${dep}`).join('\n') : '- (Add key technologies here)'}
+
+## Architecture Principles
+
+This project follows **Clean Architecture** with three layers:
+
+1. **Domain Layer** (src/domain/)
+   - Business entities and interfaces
+   - Domain errors
+   - No external dependencies
+
+2. **Application Layer** (src/application/)
+   - Business logic and use cases
+   - Service implementations
+   - Depends only on Domain
+
+3. **Infrastructure Layer** (src/infrastructure/)
+   - External integrations (databases, APIs)
+   - Repository implementations
+   - Depends on Application and Domain
+
+## Key Patterns
+
+- **Repository Pattern**: All data access through repositories
+- **Dependency Injection**: Constructor injection for all dependencies
+- **Interface Segregation**: One focused interface per file
+- **Domain Errors**: Specific error classes with HTTP status codes
+
+## Notes
+
+*Use this document to add project-specific architectural decisions, conventions, and important context for AI assistants.*
+
+**Last Updated**: ${new Date().toISOString().split('T')[0]}
+`;
+}
+
+function generateTodoTemplate() {
+  return `# Developer Todo List
+
+> Personal task list - auto-loaded into AI context. Check off items as you complete them.
+
+## Current Sprint
+
+- [ ] Task 1
+- [ ] Task 2
+- [ ] Task 3
+
+## Backlog
+
+- [ ] Future task 1
+- [ ] Future task 2
+
+## Completed
+
+- [x] Example completed task
+
+---
+
+*Keep this list updated. Checked items ([x]) show completed work.*
+`;
+}
+
+function generateDevReadme() {
+  return `# .dev/ - Developer Workspace
+
+This folder contains **your personal developer workspace** that's auto-loaded into AI context for every session.
+
+## Files
+
+### architecture.md
+**Auto-generated project overview** that provides context to AI assistants about:
+- Project structure
+- Technologies used
+- Architectural patterns
+- Key principles
+
+**Regenerated on setup/update** to stay current with your project.
+
+### todo.md
+**Your personal task list** with checkboxes:
+- [ ] Pending tasks
+- [x] Completed tasks
+
+AI assistants see your current tasks and can help you work through them. Simply check off items as you complete them.
+
+## Auto-Loading
+
+All files in .dev/ are automatically loaded into AI context when you start a new session with:
+- Claude Code
+- Cursor
+- Kilo Code
+- Roo Code
+
+This gives the AI immediate understanding of:
+- What you're working on (todo.md)
+- How the project is structured (architecture.md)
+
+## Git
+
+The .dev/ folder is **personal** and typically not committed:
+
+\`\`\`gitignore
+# In your .gitignore:
+.dev/
+\`\`\`
+
+However, you can commit it if you want to share architecture notes or tasks with your team.
+
+## Customization
+
+Feel free to add more files:
+- \`notes.md\` - Personal development notes
+- \`decisions.md\` - Architectural decision records
+- \`research.md\` - Research and exploration notes
+
+All .md files in .dev/ will be loaded into AI context.
+`;
+}
+
+function printNextSteps(tools, language, isUpdate = false) {
+  if (isUpdate) {
+    console.log(chalk.bold('✨ Configuration Updated:\n'));
+    console.log(chalk.gray(`Language: ${language}`));
+    console.log(chalk.gray('Updated tools: ' + tools.map(t => t.charAt(0).toUpperCase() + t.slice(1)).join(', ') + '\n'));
+    console.log(chalk.green('Your AI coding assistants now have the latest templates and rules!\n'));
+    console.log(chalk.blue('💡 Run "ai-dotfiles-manager review" to check for architecture violations\n'));
+    return;
+  }
+
+  console.log(chalk.bold('📋 Next Steps:\n'));
+  console.log(chalk.gray(`Language: ${language}\n`));
+
+  if (tools.includes('claude')) {
+    console.log(chalk.white('Claude Code:'));
+    console.log(chalk.gray('  • Rules loaded from centralized .dev/rules/'));
+    console.log(chalk.gray('    - shared/ (managed copies)'));
+    console.log(chalk.gray(`    - ${language}/ (managed copies)`));
+    console.log(chalk.gray('    - .local/ (your custom rules)'));
+    console.log(chalk.gray('  • Commands are available as slash commands:'));
+    console.log(chalk.gray('    - /create-repo - Create a new repository'));
+    console.log(chalk.gray('    - /create-service - Create a new service'));
+    console.log(chalk.gray('    - /create-error - Create a domain error'));
+    console.log(chalk.gray('    - /create-tests - Generate test files'));
+    console.log(chalk.gray('  • Session hooks: Auto-load rules and commit completed todos\n'));
+  }
+
+  if (tools.includes('cursor')) {
+    console.log(chalk.white('Cursor:'));
+    console.log(chalk.gray('  • Rules loaded from centralized .dev/rules/'));
+    console.log(chalk.gray('    - Via .cursorrules pointing to .dev/rules/'));
+    console.log(chalk.gray('  • Customize: Edit .cursorrules.local\n'));
+  }
+
+  if (tools.includes('kilo')) {
+    console.log(chalk.white('Kilo Code:'));
+    console.log(chalk.gray('  • Rules loaded from centralized .dev/rules/'));
+    console.log(chalk.gray('    - Via config.json pointing to .dev/rules/'));
+    console.log(chalk.gray('  • Session hooks: Auto-load rules and commit completed todos\n'));
+  }
+
+  if (tools.includes('roo')) {
+    console.log(chalk.white('Roo Code:'));
+    console.log(chalk.gray('  • Rules loaded from centralized .dev/rules/'));
+    console.log(chalk.gray('    - Via config.json pointing to .dev/rules/'));
+    console.log(chalk.gray('  • Session hooks: Auto-load rules and commit completed todos\n'));
+  }
+
+  if (language === 'typescript') {
+    console.log(chalk.blue('💡 TypeScript configuration files added (tsconfig.json, tsconfig.test.json, tsconfig.eslint.json, .eslintrc.json)'));
+    console.log(chalk.blue('💡 Existing config files are backed up with .bak extension'));
+  }
+  console.log(chalk.blue('💡 All rules are now centralized in .dev/rules/ - no more duplication!'));
+  console.log(chalk.blue('💡 Session hooks automatically load rules and commit completed todos'));
+  console.log(chalk.blue('💡 Run "ai-dotfiles-manager update" to get the latest templates'));
+  console.log(chalk.blue('💡 Run "ai-dotfiles-manager review" to check for architecture violations\n'));
+}
+
+async function setupCodexGuide(language, isUpdate, cachedFiles) {
+  const agentsPath = path.join(PROJECT_ROOT, 'AGENTS.md');
+  const { generateCodexGuide } = require('../lib/codex-session-guide');
+  const files = cachedFiles || discoverRuleFiles(language);
+  const guideBlock = generateCodexGuide(language, { files });
+
+  const startMarker = '<!-- ai-dotfiles-manager:codex-guide:start -->';
+  const endMarker = '<!-- ai-dotfiles-manager:codex-guide:end -->';
+
+  try {
+    if (fs.existsSync(agentsPath)) {
+      const current = fs.readFileSync(agentsPath, 'utf-8');
+      const startIdx = current.indexOf(startMarker);
+      const endIdx = current.indexOf(endMarker);
+
+      let nextContent;
+      if (startIdx !== -1 && endIdx !== -1 && endIdx > startIdx) {
+        // Replace existing managed block
+        nextContent = current.substring(0, startIdx) + guideBlock + current.substring(endIdx + endMarker.length);
+      } else {
+        // Append new managed block at the end with spacing
+        nextContent = current.trimEnd() + '\n\n' + guideBlock + '\n';
+      }
+
+      fs.writeFileSync(agentsPath, nextContent);
+      console.log(chalk.green('  ✓ Updated Codex session guide in AGENTS.md'));
+    } else {
+      // Create a new AGENTS.md focused on Codex guide
+      const content = `${guideBlock}\n`;
+      fs.writeFileSync(agentsPath, content);
+      console.log(chalk.green('  ✓ Created AGENTS.md with Codex session guide'));
+    }
+  } catch (error) {
+    console.log(chalk.yellow(`  ⚠ Skipped Codex guide update: ${error.message}`));
+  }
+}
+
+function discoverRuleFiles(language) {
+  const devDir = path.join(PROJECT_ROOT, '.dev');
+  const rulesDir = path.join(devDir, 'rules');
+  const langDir = language === 'javascript' ? 'typescript' : language;
+  const lintDir = path.join(devDir, 'lint');
+
+  const listMd = (dir) => {
+    try {
+      if (!fs.existsSync(dir)) return [];
+      return fs.readdirSync(dir)
+        .filter(f => f.toLowerCase().endsWith('.md'))
+        .sort()
+        .map(f => path.join(path.relative(PROJECT_ROOT, dir), f).replace(/\\/g, '/'));
+    } catch (_) {
+      return [];
+    }
+  };
+
+  return {
+    shared: listMd(path.join(rulesDir, 'shared')),
+    language: listMd(path.join(rulesDir, langDir)),
+    local: listMd(path.join(rulesDir, '.local')),
+    lint: listMd(lintDir),
+  };
+}
+
+async function writeCodexManifestAndIndex(language, files) {
+  const devDir = path.join(PROJECT_ROOT, '.dev');
+  if (!fs.existsSync(devDir)) fs.mkdirSync(devDir, { recursive: true });
+
+  const manifestPath = path.join(devDir, 'codex-manifest.json');
+  const indexPath = path.join(devDir, 'context-index.md');
+
+  const ordered = [];
+  const arch = path.join('.dev', 'architecture.md');
+  const archAbs = path.join(PROJECT_ROOT, arch);
+  if (fs.existsSync(archAbs)) ordered.push(arch);
+  const todo = path.join('.dev', 'todo.md');
+  const todoAbs = path.join(PROJECT_ROOT, todo);
+  if (fs.existsSync(todoAbs)) ordered.push(todo);
+  ordered.push(...(files.lint || []));
+  ordered.push(...(files.shared || []));
+  ordered.push(...(files.language || []));
+  ordered.push(...(files.local || []));
+
+  const manifest = {
+    load: ordered,
+    precedence: ['.dev/rules/.local', `.dev/rules/${language === 'javascript' ? 'typescript' : language}`, '.dev/rules/shared']
+  };
+
+  try {
+    fs.writeFileSync(manifestPath, JSON.stringify(manifest, null, 2));
+    fs.writeFileSync(indexPath, generateContextIndex(language, files));
+    console.log(chalk.green('  ✓ Generated Codex manifest and context index'));
+  } catch (e) {
+    console.log(chalk.yellow(`  ⚠ Skipped manifest/index generation: ${e.message}`));
+  }
+}
+
+function generateContextIndex(language, files) {
+  const lines = [];
+  lines.push('# Codex Context Index');
+  lines.push('');
+  lines.push('This index lists key context files Codex should consult.');
+  lines.push('');
+  lines.push('## Core');
+  lines.push('- `.dev/architecture.md`');
+  lines.push('- `.dev/todo.md` (if present)');
+  lines.push('');
+  lines.push('## Rules (precedence: .local > language > shared)');
+  const addSection = (title, arr, heading = '###') => {
+    lines.push(`${heading} ${title}`);
+    if (arr && arr.length) {
+      arr.forEach(p => lines.push(`- \`${p}\``));
+    } else {
+      lines.push('- (none)');
+    }
+    lines.push('');
+  };
+  addSection('Local Overrides', files.local);
+  addSection('Language Rules', files.language);
+  addSection('Shared Rules', files.shared);
+  addSection('Linting Guides', files.lint, '##');
+  lines.push('---');
+  lines.push('This file is generated by ai-dotfiles-manager.');
+  return lines.join('\n');
+}
+
+async function handleCommitTodoCommand() {
+  // Auto-refresh Codex guide block on any command
+  if (!NO_CODEX_GUIDE) {
+    try {
+      const language = detectLanguage(PROJECT_ROOT) || 'typescript';
+      const discovered = discoverRuleFiles(language);
+      await writeCodexManifestAndIndex(language, discovered);
+      await setupCodexGuide(language, true, discovered);
+    } catch (_) {
+      // Non-fatal if Codex guide update fails
+    }
+  }
+
+  const { enforceCommitPolicy, checkUncommittedWork } = require('../templates/dev/hooks/todo-commit.js');
+  
+  console.log(chalk.blue.bold('\n🔄 Todo Commit Enforcement\n'));
+  
+  const command = process.argv[3];
+  
+  switch (command) {
+    case 'check':
+      checkUncommittedWork();
+      break;
+    case 'enforce':
+    default:
+      enforceCommitPolicy();
+      break;
+  }
+}
+
+async function handleReviewCommand(reviewArgs) {
+  // Auto-refresh Codex guide block on any command
+  if (!NO_CODEX_GUIDE) {
+    try {
+      const language = detectLanguage(PROJECT_ROOT) || 'typescript';
+      const discovered = discoverRuleFiles(language);
+      await writeCodexManifestAndIndex(language, discovered);
+      await setupCodexGuide(language, true, discovered);
+    } catch (_) {
+      // Non-fatal if Codex guide update fails
+    }
+  }
+
+  const CodeReviewer = require('../scripts/review.js');
+
+  // Parse review options
+  const options = {
+    detailed: reviewArgs.includes('--detailed'),
+    fix: reviewArgs.includes('--fix'),
+    format: reviewArgs.includes('--json') ? 'json' : 'console',
+  };
+
+  // Create reviewer instance
+  const reviewer = new CodeReviewer(PROJECT_ROOT, options);
+
+  // Run analysis
+  const violations = await reviewer.analyze();
+
+  // Exit with error code if there are errors
+  if (violations.errors.length > 0) {
+    process.exit(1);
+  }
+}